from __future__ import annotations

import os
import warnings
from collections import defaultdict
from itertools import chain
from typing import TYPE_CHECKING, Any

<<<<<<< HEAD
from matplotlib import colormaps
=======
from matplotlib.pyplot import get_cmap
>>>>>>> c1f0aed9
from monty.json import MSONable
from monty.serialization import loadfn
from palettable.colorbrewer.qualitative import Set1_9
from pymatgen.analysis.molecule_structure_comparator import CovalentRadius
from pymatgen.core import Element, Molecule, Site, Species
from pymatgen.util.string import unicodeify_species
from sklearn.preprocessing import LabelEncoder
from webcolors import html5_parse_legacy_color, html5_serialize_simple_color

from crystal_toolkit.settings import SETTINGS

if TYPE_CHECKING:
    from pymatgen.core.structure import SiteCollection

# element colors forked from pymatgen
module_dir = os.path.dirname(os.path.abspath(__file__))
EL_COLORS = loadfn(os.path.join(module_dir, "ElementColorSchemes.yaml"))


class Legend(MSONable):
    """Help generate a legend (colors and radii) for a Structure or Molecule such that colors and
    radii can be displayed for the appropriate species.

    Note that species themselves have a color (for example, Oxygen is typically red), but that we
    might also want to color-code by site properties (for example, magnetic moment), thus this class
    has to take into account both the species present and its context (the specific site the species
    is at) to correctly generate the legend.
    """

    default_color_scheme = SETTINGS.LEGEND_COLOR_SCHEME
    default_color = SETTINGS.LEGEND_FALLBACK_COLOR
    fallback_radius = SETTINGS.LEGEND_FALLBACK_RADIUS
    uniform_radius = SETTINGS.LEGEND_UNIFORM_RADIUS

    def __init__(
        self,
        site_collection: SiteCollection | Site,
        color_scheme: str = SETTINGS.LEGEND_COLOR_SCHEME,
        radius_scheme: str = SETTINGS.LEGEND_RADIUS_SCHEME,
        cmap: SETTINGS.LEGEND_CMAP = "coolwarm",
        cmap_range: tuple[float, float] | None = None,
    ) -> None:
        """Create a legend for a given SiteCollection to choose how to display colors and radii for
        the given sites and the species on those sites.

        If a site has a "display_color" or "display_radius" site
        property defined, this can be used to manually override the
        displayed colors and radii respectively.

        Args:
            site_collection: SiteCollection or, for convenience, a
            single site can be provided and this will be converted
            into a SiteCollection
            color_scheme: choose how to color-code species, one of
            "Jmol", "VESTA", "accessible" or a scalar site property
            (e.g. magnetic moment) or a categorical/string site
            property (e.g. Wyckoff label)
            radius_scheme: choose the radius for a species, one of
            "atomic", "specified_or_average_ionic", "covalent",
            "van_der_waals", "atomic_calculated", "uniform"
            cmap: only used if color_mode is set to a scalar site
            property, defines the matplotlib color map to use, by
            default is blue-white-red for negative to positive values
            cmap_range: only used if color_mode is set to a scalar site
            property, defines the minimum and maximum values of the
            color scape
        """
        if isinstance(site_collection, Site):
            site_collection = Molecule.from_sites([site_collection])

        site_prop_types = self.analyze_site_props(site_collection)

        self.allowed_color_schemes = [
            "VESTA",
            "Jmol",
            "accessible",
            *site_prop_types.get("scalar", []),
            *site_prop_types.get("categorical", []),
        ]

        self.allowed_radius_schemes = (
            "atomic",
            "specified_or_average_ionic",
            "covalent",
            "van_der_waals",
            "atomic_calculated",
            "uniform",
        )

        if color_scheme not in self.allowed_color_schemes:
            warnings.warn(
                f"Color scheme {color_scheme} not available, "
                f"falling back to {SETTINGS.LEGEND_COLOR_SCHEME}."
            )
            color_scheme = SETTINGS.LEGEND_COLOR_SCHEME

        # if color-coding by a scalar site property, determine minimum and
        # maximum values for color scheme, will default to be symmetric
        # about zero
        if color_scheme in site_prop_types.get("scalar", []) and not cmap_range:
            props = [
                p
                for p in site_collection.site_properties[color_scheme]
                if p is not None
            ]
            prop_max = max([abs(min(props)), max(props)])
            prop_min = -prop_max
            cmap_range = (prop_min, prop_max)

        el_colors = EL_COLORS.copy()
        el_colors.update(
            self.generate_accessible_color_scheme_on_the_fly(site_collection)
        )

        self.categorical_colors = self.generate_categorical_color_scheme_on_the_fly(
            site_collection, site_prop_types
        )

        self.el_colors = el_colors
        self.site_prop_types = site_prop_types
        self.site_collection = site_collection
        self.color_scheme = color_scheme
        self.radius_scheme = radius_scheme
        self.cmap = cmap
        self.cmap_range = cmap_range

    @staticmethod
    def generate_accessible_color_scheme_on_the_fly(
        site_collection: SiteCollection,
    ) -> dict[str, dict[str, tuple[int, int, int]]]:
        """E.g. for a color scheme more appropriate for people with color blindness.

        Args:
            site_collection: SiteCollection

        Returns: A dictionary in similar format to EL_COLORS
        """
        color_scheme = {}

        all_species = set(
            chain.from_iterable(comp for comp in site_collection.species_and_occu)
        )
        all_elements = sorted(sp.as_dict()["element"] for sp in all_species)

        # thanks to https://doi.org/10.1038/nmeth.1618
        palette = [
            (0, 0, 0),  # 0, black
            (230, 159, 0),  # 1, orange
            (86, 180, 233),  # 2, sky blue
            (0, 158, 115),  # 3, bluish green
            (240, 228, 66),  # 4, yellow
            (0, 114, 178),  # 5, blue
            (213, 94, 0),  # 6, vermilion
            (204, 121, 167),  # 7, reddish purple
            (255, 255, 255),  # 8, white
        ]

        # similar to CPK, mapping element to palette index
        preferred_colors = {
            "O": 6,
            "N": 2,
            "C": 0,
            "H": 8,
            "F": 3,
            "Cl": 3,
            "Fe": 1,
            "Br": 7,
            "I": 7,
            "P": 1,
            "S": 4,
        }

        if len(set(all_elements)) > len(palette):
            warnings.warn(
                "Too many distinct types of site to use an accessible color scheme, "
                "some sites will be given the default color."
            )

        preferred_elements_present = [
            el for el in all_elements if el in preferred_colors
        ]

        colors_assigned = []
        for el in preferred_elements_present:
            if preferred_colors[el] not in colors_assigned:
                color_scheme[el] = palette[preferred_colors[el]]
                colors_assigned.append(preferred_colors[el])

        remaining_elements = [el for el in all_elements if el not in color_scheme]
        remaining_palette = [
            c for idx, c in enumerate(palette) if idx not in colors_assigned
        ]

        for el in remaining_elements:
            if remaining_palette:
                color_scheme[el] = remaining_palette.pop()

        return {"accessible": color_scheme}

    @staticmethod
    def generate_categorical_color_scheme_on_the_fly(
        site_collection: SiteCollection, site_prop_types: dict[str, list[str]]
    ) -> dict[str, dict[str, tuple[int, int, int]]]:
        """E.g. for Wyckoff.

        Args:
            site_collection (SiteCollection): The sites to generate a color scheme for.
            site_prop_types (dict[str, list[str]]): The categorical site property types.

        Returns: A dictionary in similar format to EL_COLORS
        """
        color_scheme = {}

        palette = Set1_9.colors

        for site_prop_name in site_prop_types.get("categorical", []):
            props = site_collection.site_properties[site_prop_name]
            props[props is None] = "None"

            label_enc = LabelEncoder()
            label_enc.fit(props)
            transformed_props = label_enc.transform(props)

            # if we have more categories than available colors,
            # arbitrarily group some categories together
            if len(set(props)) > len(palette):
                warnings.warn(
                    "Too many categories for a complete categorical color scheme."
                )
            transformed_props = [
                p if p < len(palette) else -1 for p in transformed_props
            ]

            colors = {name: palette[p] for name, p in zip(props, transformed_props)}

            color_scheme[site_prop_name] = colors

        return color_scheme

    def get_color(self, sp: Species | Element, site: Site | None = None) -> str:
        """Get a color to render a specific species. Optionally, you can provide a site for context,
        since ...

        Args:
            sp: Species or Element
            site: Site

        Returns: Color
        """
        # allow manual override by user
        if (
            site
            and "display_color" in site.properties
            and site.properties["display_color"] is not None
        ):
            color = site.properties["display_color"]
            # TODO: next two lines due to change in API, will be removed
            if isinstance(color, list) and isinstance(color[0], str):
                color = color[0]
            if isinstance(color, list):
                return html5_serialize_simple_color(color)
            return html5_serialize_simple_color(html5_parse_legacy_color(color))

        if self.color_scheme in ("VESTA", "Jmol", "accessible"):
            el = sp.as_dict()["element"]
            color = self.el_colors[self.color_scheme].get(
                el, self.el_colors["Extras"].get(el, self.default_color)
            )

        elif self.color_scheme in self.site_prop_types.get("scalar", []):
            if not site:
                raise ValueError(
                    "Requires a site for context to get the "
                    "appropriate site property."
                )

            prop = site.properties[self.color_scheme]

            if prop:
                cmap = colormaps.get_cmap(self.cmap)

                # normalize in [0, 1] range, as expected by cmap
                prop_min, prop_max = self.cmap_range
                prop_normed = (prop - prop_min) / (prop_max - prop_min)

                color = [int(c * 255) for c in cmap(prop_normed)[0:3]]

            else:
                # fallback if site prop is None
                color = self.default_color

        elif self.color_scheme in self.site_prop_types.get("categorical", []):
            if not site:
                raise ValueError(
                    "Requires a site for context to get the "
                    "appropriate site property."
                )

            prop = site.properties[self.color_scheme]

            color = self.categorical_colors[self.color_scheme].get(
                prop, self.default_color
            )

        else:
            raise ValueError(
                f"Unknown color for {sp} and color scheme {self.color_scheme}."
            )

        return html5_serialize_simple_color(color)

    def get_radius(self, sp: Species | Element, site: Site | None = None) -> float:
        # allow manual override by user
        if site and "display_radius" in site.properties:
            return site.properties["display_radius"]

        if self.radius_scheme not in self.allowed_radius_schemes:
            raise ValueError(
                f"Unknown radius scheme {self.radius_scheme}, "
                f"choose from: {self.allowed_radius_schemes}."
            )

        radius = None
        if self.radius_scheme == "uniform":
            radius = self.uniform_radius
        elif self.radius_scheme == "atomic":
            radius = float(sp.atomic_radius)
        elif (
            self.radius_scheme == "specified_or_average_ionic"
            and isinstance(sp, Species)
            and sp.oxi_state
        ):
            radius = float(sp.ionic_radius)
        elif self.radius_scheme == "specified_or_average_ionic":
            radius = float(sp.average_ionic_radius)
        elif self.radius_scheme == "covalent":
            el = str(getattr(sp, "element", sp))
            radius = float(CovalentRadius.radius[el])
        elif self.radius_scheme == "van_der_waals":
            radius = float(sp.van_der_waals_radius)
        elif self.radius_scheme == "atomic_calculated":
            radius = float(sp.atomic_radius_calculated)

        if (not radius) or (not isinstance(radius, float)):
            warnings.warn(
                f"Radius unknown for {sp} and strategy {self.radius_scheme}, "
                "setting to 0.5."
            )
            radius = self.fallback_radius

        return radius

    @staticmethod
    def analyze_site_props(site_collection: SiteCollection) -> dict[str, list[str]]:
        """A dictionary with keys "scalar", "matrix", "vector", "categorical"
        and values of a list of site property names corresponding to each type.
        """
        # (implicitly assumes all site props for a given key are same type)
        site_prop_names = defaultdict(list)
        for name, props in site_collection.site_properties.items():
            if isinstance(props[0], (int, float)):
                site_prop_names["scalar"].append(name)
            elif isinstance(props[0], list) and len(props[0]) == 3:
                if isinstance(props[0][0], list) and len(props[0][0]) == 3:
                    site_prop_names["matrix"].append(name)
                else:
                    site_prop_names["vector"].append(name)
            elif isinstance(props[0], str):
                site_prop_names["categorical"].append(name)
        return dict(site_prop_names)

    @staticmethod
    def get_species_str(sp: Species | Element) -> str:
        """Args:
            sp: Species or Element.

        Returns: string representation
        """
        # TODO: add roman numerals for oxidation state for ease of readability
        # and then move this to pymatgen string utils ...
        return unicodeify_species(str(sp))

    def get_legend(self) -> dict[str, Any]:
        # decide what we want the labels to be
        if self.color_scheme in ("Jmol", "VESTA", "accessible"):
            label = lambda site, sp: self.get_species_str(sp)
        elif self.color_scheme in self.site_prop_types.get("scalar", {}):
            label = lambda site, sp: f"{site.properties[self.color_scheme]:.2f}"
        elif self.color_scheme in self.site_prop_types.get("categorical", {}):
            label = lambda site, sp: f"{site.properties[self.color_scheme]}"
        else:
            raise ValueError(f"Color scheme {self.color_scheme} not known.")

        legend = defaultdict(list)

        # first get all our colors for different species
        for site in self.site_collection:
            for sp in site.species:
                legend[self.get_color(sp, site)].append(label(site, sp))

        legend = {key: ", ".join(sorted(set(val))) for key, val in legend.items()}

        color_options = []
        for site_prop_type in ("scalar", "categorical"):
            if site_prop_type in self.site_prop_types:
                for prop in self.site_prop_types[site_prop_type]:
                    color_options.append(prop)  # noqa: PERF402

        return {
            "composition": self.site_collection.composition.as_dict(),
            "colors": legend,
            "available_color_schemes": color_options,
        }<|MERGE_RESOLUTION|>--- conflicted
+++ resolved
@@ -6,11 +6,7 @@
 from itertools import chain
 from typing import TYPE_CHECKING, Any
 
-<<<<<<< HEAD
-from matplotlib import colormaps
-=======
 from matplotlib.pyplot import get_cmap
->>>>>>> c1f0aed9
 from monty.json import MSONable
 from monty.serialization import loadfn
 from palettable.colorbrewer.qualitative import Set1_9
@@ -290,7 +286,7 @@
             prop = site.properties[self.color_scheme]
 
             if prop:
-                cmap = colormaps.get_cmap(self.cmap)
+                cmap = get_cmap(self.cmap)
 
                 # normalize in [0, 1] range, as expected by cmap
                 prop_min, prop_max = self.cmap_range
