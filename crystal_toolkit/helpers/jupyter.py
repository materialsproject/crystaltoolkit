import jupyterlab_dash
import dash

import warnings
import dash_html_components as html

from monty.json import MSONable
from pymatgen.core.structure import Structure, Molecule

from crystal_toolkit import JSONViewComponent
from crystal_toolkit.components.structure import StructureMoleculeComponent


def init_viewer():

    global crystal_toolkit_viewer
    global crystal_toolkit_app

    crystal_toolkit_viewer = jupyterlab_dash.AppViewer(port=8090)
    crystal_toolkit_app = dash.Dash(__name__)


<<<<<<< HEAD
def view(struct_or_mol, smc_kwargs={}):
    # populate the StructureMoleculeComponent with some default kwargs
    smc_kwargs_defaults = {
        'bonded_sites_outside_unit_cell': True,
        'color_scheme': 'VESTA',
        'radius_strategy': 'uniform',
    }
    for key in smc_kwargs_defaults.keys():
        if key not in smc_kwargs:
            smc_kwargs[key] = smc_kwargs_defaults[key]
=======
def view(struct_or_mol, **kwargs):
    """
    View a Structure or Molecule inside a Jupyter notebook.
    :param struct_or_mol: Structure or Molecule object
    :param kwargs: kwargs to pass to StructureMoleculeComponent
    :return:
    """

>>>>>>> 24ac83d0
    if 'crystal_toolkit_app' not in globals():
        init_viewer()

    with warnings.catch_warnings():
        warnings.simplefilter("ignore")
        component = StructureMoleculeComponent(struct_or_mol, **kwargs)

    crystal_toolkit_app.title = struct_or_mol.composition.reduced_formula
    crystal_toolkit_app.layout = html.Div([component.standard_layout])
    crystal_toolkit_viewer.show(crystal_toolkit_app)


def compare(s1, s2, smc_kwargs={}):
    # populate the StructureMoleculeComponent with some default kwargs
    smc_kwargs_defaults = {
        'bonded_sites_outside_unit_cell': True,
        'color_scheme': 'VESTA',
        'radius_strategy': 'uniform',
    }
    for key in smc_kwargs_defaults.keys():
        if key not in smc_kwargs:
            smc_kwargs[key] = smc_kwargs_defaults[key]
    if 'crystal_toolkit_app' not in globals():
        init_viewer()

    with warnings.catch_warnings():
        warnings.simplefilter("ignore")
        component = StructureMoleculeComponent(s1, **smc_kwargs)
        component2 = StructureMoleculeComponent(s2, **smc_kwargs)
    # layout
    crystal_toolkit_app.css.append_css(
        {'external_url': 'https://codepen.io/chriddyp/pen/bWLwgP.css'})

    crystal_toolkit_app.title = s1.composition.reduced_formula

    crystal_toolkit_app.layout = html.Div([
        html.Div([
            html.Div([html.H3('Column 1'), component.standard_layout],
                     className="six columns"),
            html.Div([html.H3('Column 2'), html.H3('Column 2')],
                     className="six columns"),
        ],
                 className="row")
    ])

    crystal_toolkit_viewer.show(crystal_toolkit_app)


def get_component(obj):

    if not isinstance(obj, MSONable):
        raise ValueError("Can only display MSONable types.")

    if isinstance(obj, Structure) or isinstance(obj, Molecule):
        return StructureMoleculeComponent

    return JSONViewComponent(src=obj.to_json())<|MERGE_RESOLUTION|>--- conflicted
+++ resolved
@@ -20,18 +20,6 @@
     crystal_toolkit_app = dash.Dash(__name__)
 
 
-<<<<<<< HEAD
-def view(struct_or_mol, smc_kwargs={}):
-    # populate the StructureMoleculeComponent with some default kwargs
-    smc_kwargs_defaults = {
-        'bonded_sites_outside_unit_cell': True,
-        'color_scheme': 'VESTA',
-        'radius_strategy': 'uniform',
-    }
-    for key in smc_kwargs_defaults.keys():
-        if key not in smc_kwargs:
-            smc_kwargs[key] = smc_kwargs_defaults[key]
-=======
 def view(struct_or_mol, **kwargs):
     """
     View a Structure or Molecule inside a Jupyter notebook.
@@ -40,7 +28,6 @@
     :return:
     """
 
->>>>>>> 24ac83d0
     if 'crystal_toolkit_app' not in globals():
         init_viewer()
 
