import numpy as np
from pymatgen import DummySpecie
from scipy.spatial.qhull import Delaunay

from crystal_toolkit.core.scene import Scene, Cubes, Spheres, Cylinders, Surface, Convex
from crystal_toolkit.core.legend import Legend

from itertools import chain
from pymatgen import Site
from pymatgen.analysis.graphs import ConnectedSite

from typing import List, Optional


def get_site_scene(
    self,
    connected_sites: List[ConnectedSite] = None,
    connected_sites_not_drawn: List[ConnectedSite] = None,
    hide_incomplete_edges: bool = False,
    incomplete_edge_length_scale: Optional[float] = 1.0,
    connected_sites_colors: Optional[List[str]] = None,
    connected_sites_not_drawn_colors: Optional[List[str]] = None,
    origin: Optional[List[float]] = None,
    draw_polyhedra: bool = True,
    explicitly_calculate_polyhedra_hull: bool = False,
    legend: Optional[Legend] = None,
) -> Scene:
    """

    Args:
        connected_sites:
        connected_sites_not_drawn:
        hide_incomplete_edges:
        incomplete_edge_length_scale:
        connected_sites_colors:
        connected_sites_not_drawn_colors:
        origin:
        explicitly_calculate_polyhedra_hull:
        legend:

    Returns:

    """

    atoms = []
    bonds = []
    polyhedron = []

    legend = legend or Legend(self)

    # for disordered structures
    is_ordered = self.is_ordered
    phiStart, phiEnd = None, None
    occu_start = 0.0

    position = self.coords.tolist()

    for idx, (sp, occu) in enumerate(self.species.items()):

        if isinstance(sp, DummySpecie):

            cube = Cubes(
                positions=[position], color=legend.get_color(sp, site=self), width=0.4
            )
            atoms.append(cube)

        else:

            color = legend.get_color(sp, site=self)
            radius = legend.get_radius(sp, site=self)

            # TODO: make optional/default to None
            # in disordered structures, we fractionally color-code spheres,
            # drawing a sphere segment from phi_end to phi_start
            # (think a sphere pie chart)
            if not is_ordered:
                phi_frac_end = occu_start + occu
                phi_frac_start = occu_start
                occu_start = phi_frac_end
                phiStart = phi_frac_start * np.pi * 2
                phiEnd = phi_frac_end * np.pi * 2

            # TODO: add names for labels
            # name = "{}".format(sp)
            # if occu != 1.0:
            #    name += " ({}% occupancy)".format(occu)

            sphere = Spheres(
                positions=[position],
                color=color,
                radius=radius,
                phiStart=phiStart,
                phiEnd=phiEnd,
                clickable=True,
            )
            atoms.append(sphere)

    if not is_ordered and not np.isclose(phiEnd, np.pi * 2):
        # if site occupancy doesn't sum to 100%, cap sphere
        sphere = Spheres(
            positions=[position],
            color="#ffffff",
            radius=self.properties["display_radius"][0],
            phiStart=phiEnd,
            phiEnd=np.pi * 2,
        )
        atoms.append(sphere)

    if connected_sites:

        # TODO: more graceful solution here
        # if ambiguous (disordered), re-use last color used
        site_color = color

        # TODO: can cause a bug if all vertices almost co-planar
        # necessary to include center site in case it's outside polyhedra
        all_positions = [self.coords]

        for idx, connected_site in enumerate(connected_sites):

            connected_position = connected_site.site.coords
            bond_midpoint = np.add(position, connected_position) / 2

            if connected_sites_colors:
                color = connected_sites_colors[idx]
            else:
                color = site_color

            cylinder = Cylinders(
                positionPairs=[[position, bond_midpoint.tolist()]], color=color
            )
            bonds.append(cylinder)
            all_positions.append(connected_position.tolist())

        if connected_sites_not_drawn and not hide_incomplete_edges:

            for idx, connected_site in enumerate(connected_sites_not_drawn):

                connected_position = connected_site.site.coords
                bond_midpoint = (
                    incomplete_edge_length_scale
                    * np.add(position, connected_position)
                    / 2
                )

                if connected_sites_not_drawn_colors:
                    color = connected_sites_not_drawn_colors[idx]
                else:
                    color = site_color

                cylinder = Cylinders(
                    positionPairs=[[position, bond_midpoint.tolist()]], color=color
                )
                bonds.append(cylinder)
                all_positions.append(connected_position.tolist())
<<<<<<< HEAD
        not_most_electro_neg = map(lambda x : x.site.specie < self.specie, connected_sites)
=======

        # ensure intersecting polyhedra are not shown, defaults to choose by electronegativity
        not_most_electro_negative = map(
            lambda x: (x.site.specie < self.specie) or (x.site.specie == self.specie),
            connected_sites,
        )

>>>>>>> 48412fe8
        if (
            draw_polyhedra
            and len(connected_sites) > 3
            and not connected_sites_not_drawn
<<<<<<< HEAD
            and not any(not_most_electro_neg)
=======
            and not any(not_most_electro_negative)
>>>>>>> 48412fe8
        ):
            if explicitly_calculate_polyhedra_hull:

                try:

                    # all_positions = [[0, 0, 0], [0, 0, 10], [0, 10, 0], [10, 0, 0]]
                    # gives...
                    # .convex_hull = [[2, 3, 0], [1, 3, 0], [1, 2, 0], [1, 2, 3]]
                    # .vertex_neighbor_vertices = [1, 2, 3, 2, 3, 0, 1, 3, 0, 1, 2, 0]

                    vertices_indices = Delaunay(all_positions).convex_hull
                except Exception as e:
                    vertices_indices = []

                vertices = [
                    all_positions[idx] for idx in chain.from_iterable(vertices_indices)
                ]

                polyhedron = [
                    Surface(
<<<<<<< HEAD
                        positions=vertices,
                        show_edges = True,
                        color=self.properties["display_color"][0],
=======
                        positions=vertices, color=self.properties["display_color"][0]
>>>>>>> 48412fe8
                    )
                ]

            else:

                polyhedron = [Convex(positions=all_positions, color=site_color)]

    return Scene(
        self.species_string,
        [
            Scene("atoms", contents=atoms),
            Scene("bonds", contents=bonds),
            Scene("polyhedra", contents=polyhedron),
        ],
        origin=origin,
    )


Site.get_scene = get_site_scene<|MERGE_RESOLUTION|>--- conflicted
+++ resolved
@@ -153,9 +153,6 @@
                 )
                 bonds.append(cylinder)
                 all_positions.append(connected_position.tolist())
-<<<<<<< HEAD
-        not_most_electro_neg = map(lambda x : x.site.specie < self.specie, connected_sites)
-=======
 
         # ensure intersecting polyhedra are not shown, defaults to choose by electronegativity
         not_most_electro_negative = map(
@@ -163,16 +160,11 @@
             connected_sites,
         )
 
->>>>>>> 48412fe8
         if (
             draw_polyhedra
             and len(connected_sites) > 3
             and not connected_sites_not_drawn
-<<<<<<< HEAD
-            and not any(not_most_electro_neg)
-=======
             and not any(not_most_electro_negative)
->>>>>>> 48412fe8
         ):
             if explicitly_calculate_polyhedra_hull:
 
@@ -193,13 +185,7 @@
 
                 polyhedron = [
                     Surface(
-<<<<<<< HEAD
-                        positions=vertices,
-                        show_edges = True,
-                        color=self.properties["display_color"][0],
-=======
                         positions=vertices, color=self.properties["display_color"][0]
->>>>>>> 48412fe8
                     )
                 ]
 
