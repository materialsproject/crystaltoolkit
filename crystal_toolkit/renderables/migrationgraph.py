--- conflicted
+++ resolved
@@ -1,10 +1,34 @@
-<<<<<<< HEAD
-=======
 
->>>>>>> 31957e5b
+import numpy as np
 from pymatgen.analysis.diffusion.neb.full_path_mapper import MigrationGraph
 
 from crystal_toolkit.core.scene import Cylinders, Scene
+
+
+def _get_extras_cross_boundary(one_hop, only_wi_structure):
+    extras = []
+    working_struct = only_wi_structure.copy()
+    wi = working_struct[0].specie.name
+    ori_epos = working_struct[one_hop["eindex"]]
+
+    # extra atoms
+    working_struct.insert(0, wi, one_hop["epos"])
+    shifted_ipos = one_hop["ipos"] - np.array(one_hop["to_jimage"])
+    working_struct.insert(0, wi, shifted_ipos)
+    extras.extend([working_struct[0].get_scene(), working_struct[1].get_scene()])
+
+    # extra cylinders
+    extra_ipos = list(working_struct[0].coords)
+    extra_epos = list(ori_epos.coords)
+    extras.append(
+        Cylinders(
+            positionPairs=[[extra_ipos, extra_epos]],
+            radius=0.25,
+            clickable=True,
+        )
+    )
+
+    return extras
 
 
 def get_migrationgraph_scene(
@@ -19,26 +43,32 @@
         CTK scene object to be rendered
     """
 
-    result_scene = self.structure.get_scene()
+    result_scene = self.only_sites.get_scene()
     hop_contents = []
-    for one_hop in self.unique_hops.values():
+
+    for k, one_hop in self.unique_hops.items():
+        one_hop_contents = []
         hop_cyl = Cylinders(
             positionPairs=[[list(one_hop["ipos_cart"]), list(one_hop["epos_cart"])]],
-<<<<<<< HEAD
             radius=0.25,
-=======
-            radius=0.2,
-            visible=True,
->>>>>>> 31957e5b
+            clickable=True,
         )
-        hop_contents.append(hop_cyl)
+        one_hop_contents.append(hop_cyl)
+
+        if one_hop["to_jimage"] != (0, 0, 0):
+            print(k)
+            extras_cross_boundary = _get_extras_cross_boundary(one_hop, self.only_sites)
+            one_hop_contents.extend(extras_cross_boundary)
+
+        print(one_hop_contents)
+        one_hop_scene = Scene(name=f"hop_{k}", contents=one_hop_contents)
+        hop_contents.append(one_hop_scene)
 
     result_scene.contents.append(
         Scene(
             name="hops", origin=result_scene.contents[0].origin, contents=hop_contents
         )
     )
-    print(result_scene.contents[-1])
     return result_scene
 
 
