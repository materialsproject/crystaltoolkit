--- conflicted
+++ resolved
@@ -44,12 +44,8 @@
 
     Args:
         data_key (str, optional): Use the volumetric data from self.data[data_key]. Defaults to 'total'.
-<<<<<<< HEAD
-        isolvl (float, optional): The cutoff for the isosurface to using the same units as VESTA so e/bhor and kept grid size independent
-=======
         isolvl (float, optional): The cuoff for the isosurface to using the same units as VESTA so e/bhor
         and kept grid size independent
->>>>>>> 91d8457c
         step_size (int, optional): step_size parameter for marching_cubes_lewiner. Defaults to 3.
         **kwargs: kwargs for the Structure.get_scene function
 
@@ -57,18 +53,6 @@
         [type]: [description]
     """
 
-<<<<<<< HEAD
-    iso_kwags = iso_kwargs_dict or {}
-    struct_scene = self.structure.get_scene(**struct_kwargs)
-    iso_scene = self.get_isosurface_scene(data_key=data_key,
-                                          isolvl=isolvl,
-                                          step_size=step_size,
-                                          origin=struct_scene.origin,
-                                          **iso_kwags)
-    return Scene(name=self.structure.composition.reduced_formula,
-                 origin=struct_scene.origin,
-                 contents=[struct_scene, iso_scene])
-=======
     struct_scene = self.structure.get_scene(**kwargs)
     iso_scene = self.get_isosurface_scene(
         data_key=data_key,
@@ -81,7 +65,6 @@
         origin=struct_scene.origin,
         contents=[struct_scene, iso_scene],
     )
->>>>>>> 91d8457c
 
 
 # todo: re-think origin, shift globally at end (scene.origin)
