import os

import dash

# dos and bs data from local jsons
from monty.serialization import loadfn

# standard Crystal Toolkit import
import crystal_toolkit.components as ctc
from crystal_toolkit.helpers.layouts import H1, Container
from crystal_toolkit.settings import SETTINGS

# create Dash app as normal, assets folder set for visual styles only
app = dash.Dash(assets_folder=SETTINGS.ASSETS_PATH)

# If callbacks created dynamically they cannot be statically checked at app startup.
# For this simple example this IS a problem and,
# nested layout this will need to be enabled -- consult Dash documentation
# for more information.
# app.config["suppress_callback_exceptions"] = True

path = os.path.dirname(os.path.realpath(__file__))
bandstructure_symm_line = loadfn(path + "/GaN_bs.json")
density_of_states = loadfn(path + "/GaN_dos.json")

# # create the Crystal Toolkit component
bsdos_component = ctc.BandstructureAndDosComponent(
    bandstructure_symm_line=bandstructure_symm_line,
    density_of_states=density_of_states,
    id="bs_dos",
)

# example layout to demonstrate capabilities of component
my_layout = Container(
<<<<<<< HEAD
    [H1("Electronic Band Structure and Density of States Example"), bsdos_component.layout(),]
=======
    [H1("Band Structure and Density of States Example"), bsdos_component.layout()]
>>>>>>> 70980732
)

# wrap your app.layout with crystal_toolkit_layout()
# to ensure all necessary components are loaded into layout
ctc.register_crystal_toolkit(app, layout=my_layout)


# allow app to be run using "python structure.py"
# in production, deploy behind gunicorn or similar
# see Dash documentation for more information
if __name__ == "__main__":
    app.run_server(debug=True, port=8050)<|MERGE_RESOLUTION|>--- conflicted
+++ resolved
@@ -32,11 +32,7 @@
 
 # example layout to demonstrate capabilities of component
 my_layout = Container(
-<<<<<<< HEAD
-    [H1("Electronic Band Structure and Density of States Example"), bsdos_component.layout(),]
-=======
     [H1("Band Structure and Density of States Example"), bsdos_component.layout()]
->>>>>>> 70980732
 )
 
 # wrap your app.layout with crystal_toolkit_layout()
