--- conflicted
+++ resolved
@@ -39,67 +39,6 @@
 SITES_LIMIT = 25
 
 
-<<<<<<< HEAD
-class TEMDiffractionComponent(MPComponent):
-    def __init__(self, *args, initial_structure=None, **kwargs):
-        super().__init__(*args, **kwargs)
-        self.create_store("structure", initial_data=initial_structure)
-
-    def layout(self) -> Columns:
-
-        voltage = self.get_numerical_input(
-            kwarg_label="voltage",
-            default=200,
-            label="Voltage / kV",
-            help_str="The incident wavelength with which to generate the diffraction pattern, "
-            "typically corresponding to a TEM microscope’s voltage.",
-        )
-
-        beam_direction = self.get_numerical_input(
-            kwarg_label="beam_direction",
-            default=[0, 0, 1],
-            label="Beam Direction",
-            help_str="The direction of the electron beam fired onto the sample.",
-            shape=(3,),
-            is_int=True,
-        )
-
-        # TODO: add additional kwargs for TemCalculator, or switch to an alternative solution
-
-        return Columns(
-            [
-                Column([Box(Loading(id=self.id("tem-plot")))], size=8),
-                Column(
-                    [voltage, html.Br(), beam_direction],
-                    size=4,
-                ),
-            ],
-        )
-
-    def generate_callbacks(self, app, cache):
-        @app.callback(
-            Output(self.id("tem-plot"), "children"),
-            [
-                Input(self.id("structure"), "data"),
-                Input(self.get_all_kwargs_id(), "value"),
-            ],
-        )
-        def generate_diffraction_pattern(structure, *args):
-
-            structure = self.from_data(structure)
-            kwargs = self.reconstruct_kwargs_from_state()
-
-            calculator = TEMCalculator(**kwargs)
-
-            return dcc.Graph(
-                figure=calculator.get_plot_2d(structure),
-                responsive=False,
-                config=dict(displayModeBar=False, displaylogo=False),
-            )
-
-
-=======
->>>>>>> d2a37e5c
 class XRayDiffractionComponent(MPComponent):
     # TODO: add pole figures for a given single peak for help quantifying texture
 
@@ -389,7 +328,6 @@
 
     @staticmethod
     def get_figure(
-<<<<<<< HEAD
         peak_profile,
         K,
         rad_source,
@@ -399,12 +337,8 @@
         d_hkls,
         hkls,
         x_axis,
-        broadening=True,
-    ):
-=======
-        peak_profile, K, rad_source, grain_size, x_peak, y_peak, d_hkls, hkls, x_axis
+        broadening=True
     ) -> go.Figure:
->>>>>>> d2a37e5c
 
         hkl_list = [hkl[0]["hkl"] for hkl in hkls]
         # convert to (h k l) format
