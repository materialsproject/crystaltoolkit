import math

import numpy as np
import plotly.graph_objs as go
from dash import callback_context, dcc, html
from dash.dependencies import Input, Output
from dash.exceptions import PreventUpdate
from pymatgen.analysis.diffraction.tem import TEMCalculator
from pymatgen.analysis.diffraction.xrd import WAVELENGTHS, XRDCalculator
from pymatgen.symmetry.analyzer import SpacegroupAnalyzer
from scipy.special import wofz

from crystal_toolkit.core.mpcomponent import MPComponent
from crystal_toolkit.helpers.layouts import Box, Column, Columns, Loading

# Scherrer equation:
# Langford, J. Il, and A. J. C. Wilson. "Scherrer after sixty years: a survey and some new results in the determination of crystallite size." Journal of applied crystallography 11.2 (1978): 102-113.
# https://doi.org/10.1107/S0021889878012844


#    def __init__(self, symprec: float = None, voltage: float = 200,
#                beam_direction: Tuple[int, int, int] = (0, 0, 1), camera_length: int = 160,
#                debye_waller_factors: Dict[str, float] = None, cs: float = 1) -> None:


# Author: Matthew McDermott
# Contact: mcdermott@lbl.gov


class TEMDiffractionComponent(MPComponent):
    def __init__(self, *args, initial_structure=None, **kwargs):
        super().__init__(*args, **kwargs)
        self.create_store("structure", initial_data=initial_structure)

    def layout(self):

        voltage = self.get_numerical_input(
            kwarg_label="voltage",
            default=200,
            label="Voltage / kV",
            help_str="The incident wavelength with which to generate the diffraction pattern, "
            "typically corresponding to a TEM microscope’s voltage.",
        )

        beam_direction = self.get_numerical_input(
            kwarg_label="beam_direction",
            default=[0, 0, 1],
            label="Beam Direction",
            help_str="The direction of the electron beam fired onto the sample.",
            shape=(3,),
            is_int=True,
        )

        # TODO: add additional kwargs for TemCalculator, or switch to an alternative solution

        return Columns(
            [
                Column([Box(Loading(id=self.id("tem-plot")))], size=8),
                Column(
                    [voltage, html.Br(), beam_direction],
                    size=4,
                ),
            ],
        )

    def generate_callbacks(self, app, cache):
        @app.callback(
            Output(self.id("tem-plot"), "children"),
            [
                Input(self.id("structure"), "data"),
                Input(self.get_all_kwargs_id(), "value"),
            ],
        )
        def generate_diffraction_pattern(structure, *args):

            structure = self.from_data(structure)
            kwargs = self.reconstruct_kwargs_from_state()

            calculator = TEMCalculator(**kwargs)

            print("kwargs", kwargs)

            return dcc.Graph(
                figure=calculator.get_plot_2d(structure),
                responsive=False,
                config={"displayModeBar": False, "displaylogo": False},
            )


class XRayDiffractionComponent(MPComponent):
    # TODO: add pole figures for a given single peak for help quantifying texture

    def __init__(self, *args, initial_structure=None, **kwargs):
        super().__init__(*args, **kwargs)
        self.create_store("structure", initial_data=initial_structure)

    # Default XRD plot style settings
    default_xrd_plot_style = dict(
        xaxis={
            "title": "2𝜃 / º",
            "anchor": "y",
            "nticks": 8,
            "showgrid": True,
            "showline": True,
            "side": "bottom",
            "tickfont": {"size": 16.0},
            "ticks": "inside",
            "titlefont": {"size": 16.0},
            "type": "linear",
            "zeroline": False,
        },
        yaxis={
            "title": "Intensity / arb. units",
            "anchor": "x",
            "nticks": 7,
            "showgrid": True,
            "showline": True,
            "side": "left",
            "tickfont": {"size": 16.0},
            "ticks": "inside",
            "titlefont": {"size": 16.0},
            "type": "linear",
            "zeroline": False,
        },
        autosize=True,
        hovermode="x",
        height=225,
        showlegend=False,
        paper_bgcolor="rgba(0,0,0,0)",
        plot_bgcolor="rgba(0,0,0,0)",
        margin=dict(l=60, b=50, t=50, pad=0, r=30),
        title="X-ray Diffraction Pattern",
        template="simple_white",
    )

    empty_plot_style = {
        "xaxis": {"visible": False},
        "yaxis": {"visible": False},
        "paper_bgcolor": "rgba(0,0,0,0)",
        "plot_bgcolor": "rgba(0,0,0,0)",
    }

    @staticmethod
    def G(x, c, alpha):
        """Return c-centered Gaussian line shape at x with HWHM alpha"""
        return (
            np.sqrt(np.log(2) / np.pi)
            / alpha
            * np.exp(-(((x - c) / alpha) ** 2) * np.log(2))
        )

    @staticmethod
    def L(x, c, gamma):
        """Return c-centered Lorentzian line shape at x with HWHM gamma"""
        return gamma / (np.pi * ((x - c) ** 2 + gamma**2))

    @staticmethod
    def V(x, c, alphagamma):
        """Return the c-centered Voigt line shape at x, scaled to match HWHM of Gaussian and Lorentzian profiles."""
        alpha = 0.61065 * alphagamma
        gamma = 0.61065 * alphagamma
        sigma = alpha / np.sqrt(2 * np.log(2))
        return np.real(wofz(((x - c) + 1j * gamma) / (sigma * np.sqrt(2)))) / (
            sigma * np.sqrt(2 * np.pi)
        )

    @staticmethod
    def twotheta_to_q(twotheta, xray_wavelength):
        """
        Convert twotheta to Q.

        :param twotheta: in degrees
        :param xray_wavelength: in Ångstroms
        :return:
        """
        # thanks @rwoodsrobinson
        return (4 * np.pi / xray_wavelength) * np.sin(np.deg2rad(twotheta) / 2)

    @staticmethod
    def grain_to_hwhm(tau, two_theta, K=0.9, wavelength="CuKa"):
        """
        :param tau: grain size in nm
        :param two_theta: angle (in 2-theta)
        :param K: shape factor (default 0.9)
        :param wavelength: wavelength radiation in nm
        :return: half-width half-max (alpha or gamma), for line profile
        """
        if isinstance(wavelength, str):
            wavelength = WAVELENGTHS[wavelength]
        # factor of 0.1 to convert wavelength to nm
        return (
            0.5 * K * 0.1 * wavelength / (tau * abs(np.cos(two_theta / 2)))
        )  # Scherrer equation for half-width half max

    @property
    def _sub_layouts(self):

        state = {
            "peak_profile": "G",
            "shape_factor": 0.94,
            "rad_source": "CuKa",
            "x_axis": "twotheta",
            "crystallite_size": 0.1,
        }

        # Main plot
        graph = Loading(
            [
                dcc.Graph(
                    figure=go.Figure(layout=XRayDiffractionComponent.empty_plot_style),
                    id=self.id("xrd-plot"),
                    config={
                        "displayModeBar": False,  # or "hover",
                        "plotGlPixelRatio": 2,
                        "displaylogo": False,
                        # "modeBarButtons": [["toImage"]],  # to only add an image download button
                        "toImageButtonOptions": {
                            "format": "png",
                            "filename": "xrd",
                            "scale": 4,
                            "width": 600,
                            "height": 400,
                        },
                        "editable": True,
                    },
                    responsive=True,
                    animate=False,
                )
            ]
        )

        # Radiation source selector
        rad_source = self.get_choice_input(
            kwarg_label="rad_source",
            state=state,
            label="Radiation source",
            help_str="This defines the wavelength of the incident X-ray radiation.",
            options=[
                {
                    "label": f'{name.replace("a", "α").replace("b", "β")} ({wavelength:.3f} Å)',
                    "value": name,
                }
                for name, wavelength in WAVELENGTHS.items()
            ],
            style={"width": "10rem"},
        )

        # Shape factor input
        shape_factor = self.get_numerical_input(
            kwarg_label="shape_factor",
            state=state,
            label="Shape Factor",
            help_str="""The peak profile determines what distribute characterizes the broadening of
an XRD pattern. Two extremes are Gaussian distributions, which are useful for peaks with more rounded tops
(typically due to strain broadening) and Lorentzian distributions, which are useful for peaks with
sharper top (typically due to size distributions and dislocations). In reality, peak shapes usually
follow a Voigt distribution, which is a convolution of Gaussian and Lorentzian peak shapes, with the
contribution to both Gaussian and Lorentzian components sample and instrument dependent. Here, both
contributions are equally weighted if Voigt is chosen.""",
        )

        # Peak profile selector (Gaussian, Lorentzian, Voigt)
        peak_profile = self.get_choice_input(
            kwarg_label="peak_profile",
            state=state,
            label="Peak Profile",
            help_str="""The shape factor K, also known as the “Scherrer constant” is a
dimensionless quantity to obtain an actual particle size from an apparent particle size
determined from XRD. The discrepancy is because the shape of an individual crystallite
will change the resulting diffraction broadening. Commonly, a value of 0.94 for isotropic
crystals in a spherical shape is used. However, in practice K can vary from 0.62 to 2.08.""",
            options=[
                {"label": "Gaussian", "value": "G"},
                {"label": "Lorentzian", "value": "L"},
                {"label": "Voigt", "value": "V"},
            ],
            style={"width": "10rem"},
        )

        # 2Theta or Q for x-axis
        x_axis_choice = html.Div(
            [
                self.get_choice_input(
                    kwarg_label="x_axis",
                    state=state,
                    label="Choice of 𝑥 axis",
                    help_str="Can choose between 2𝜃 or Q, where Q is the magnitude of the reciprocal lattice and "
                    "independent of radiation source.",  # TODO: improve
                    options=[
                        {"label": "2𝜃", "value": "twotheta"},
                        {"label": "Q", "value": "Q"},
                    ],
                )
            ],
            style={
                "display": "none"
            },  # TODO: this is buggy! let's fix it before we share
        )

        # Crystallite size selector (via Scherrer Equation)
        crystallite_size = self.get_slider_input(
            kwarg_label="crystallite_size",
            label="Scherrer crystallite size / nm",
            state=state,
            help_str="Simulate a real diffraction pattern by applying Scherrer broadening, which estimates the "
            "full width at half maximum (FWHM) resulting from a finite, rather than infinite, crystallite "
            "size.",
            domain=[-1, 2],
            step=0.01,
            isLogScale=True,
        )

        static_image = self.get_figure_placeholder("xrd-plot")

        return {
            "x_axis": x_axis_choice,
            "graph": graph,
            "rad_source": rad_source,
            "peak_profile": peak_profile,
            "shape_factor": shape_factor,
            "crystallite_size": crystallite_size,
            "static_image": static_image,
        }

    def layout(self, static_image=False):
        """
        Get the standard XRD diffraction pattern layout.

        :param static_image: If True, will show a static image instead of an interactive graph.
        :return:
        """

        sub_layouts = self._sub_layouts
        if static_image:
            inner = sub_layouts["static_image"]
        else:
            inner = sub_layouts["graph"]

        return Columns(
            [
                Column(
                    [Box([inner], style={"height": "480px"})],
                    size=8,
                    style={"height": "600px"},
                ),
                Column(
                    [
                        sub_layouts["x_axis"],
                        sub_layouts["rad_source"],
                        sub_layouts["shape_factor"],
                        sub_layouts["peak_profile"],
                        sub_layouts["crystallite_size"],
                    ],
                    size=4,
                ),
            ]
        )

    @staticmethod
    def get_figure(peak_profile, K, rad_source, grain_size, x_peak, y_peak, d_hkls, hkls, x_axis):

        hkl_list = [hkl[0]["hkl"] for hkl in hkls]
        hkls = [
            "hkl: (" + " ".join([str(i) for i in hkl]) + ")" for hkl in hkl_list
        ]  # convert to (h k l) format

        annotations = [
            f"2𝜃: {round(peak_x, 3)}<br>Intensity: {round(peak_y, 3)}<br>{hkl} <br>d: {round(d, 3)}"
            for peak_x, peak_y, hkl, d in zip(x_peak, y_peak, hkls, d_hkls)
        ]  # text boxes

        first = x_peak[0]
        last = x_peak[-1]
        domain = last - first  # find total domain of angles in pattern
        length = len(x_peak)

        num_sigma = {"G": 5, "L": 12, "V": 12}[peak_profile]

        # optimal number of points per degree determined through usage experiments
        if grain_size > 10:
            N_density = 150 * (math.log10(grain_size) ** 4)  # scaled to log size to the 4th power
        else:
            N_density = 150

        N = int(N_density * domain)  # num total points
        x = np.linspace(first, last, N).tolist()
        y = np.zeros(len(x)).tolist()

        for xp, yp in zip(x_peak, y_peak):
            alpha = XRayDiffractionComponent.grain_to_hwhm(
                grain_size, math.radians(xp / 2), K=float(K), wavelength=rad_source
            )
            sigma = (alpha / np.sqrt(2 * np.log(2))).item()

            center_idx = int(round((xp - first) * N_density))
            half_window = int(
                round(num_sigma * sigma * N_density)
            )  # i.e. total window of 2 * num_sigma

            lb = max([0, (center_idx - half_window)])
            ub = min([N, (center_idx + half_window)])

            G0 = getattr(XRayDiffractionComponent, peak_profile)(0, 0, alpha)
            for i, j in zip(range(lb, ub), range(lb, ub)):
                y[j] += yp * getattr(XRayDiffractionComponent, peak_profile)(x[i], xp, alpha) / G0

        layout = XRayDiffractionComponent.default_xrd_plot_style

        if x_axis == "Q":
            x_peak = XRayDiffractionComponent.twotheta_to_q(x_peak, WAVELENGTHS[rad_source])
            x = XRayDiffractionComponent.twotheta_to_q(x, WAVELENGTHS[rad_source])
            layout["xaxis"]["title"] = "Q / Å⁻¹"
        else:
            layout["xaxis"]["title"] = "2𝜃 / º"
        layout["xaxis"]["range"] = [min(x), max(x)]
        bar_width = 0.003 * (
                max(x) - min(x)
        )  # set width of bars to 0.5% of the domain

        plotdata = [
            go.Bar(
                x=x_peak,
                y=y_peak,
                width=[bar_width] * length,
                hoverinfo="text",
                text=annotations,
                opacity=0.8,
                marker={"color": "black"},
            ),
            go.Scatter(x=x, y=y, hoverinfo="none"),
        ]
        plot = go.Figure(data=plotdata, layout=layout)

        return plot

    def generate_callbacks(self, app, cache):
        @app.callback(
            Output(self.id("xrd-plot"), "figure"),
            [
                Input(self.id(), "data"),
                Input(self.get_kwarg_id("crystallite_size"), "value"),
                Input(self.get_kwarg_id("rad_source"), "value"),
                Input(self.get_kwarg_id("peak_profile"), "value"),
                Input(self.get_kwarg_id("shape_factor"), "value"),
                Input(self.get_kwarg_id("x_axis"), "value"),
            ],
        )
        def update_graph(data, logsize, rad_source, peak_profile, K, x_axis):

            if not data:
                raise PreventUpdate

            kwargs = self.reconstruct_kwargs_from_state(callback_context.inputs)

            if not kwargs:
                raise PreventUpdate

            peak_profile = kwargs["peak_profile"]
            K = kwargs["shape_factor"]
            rad_source = kwargs["rad_source"]
            logsize = float(kwargs["crystallite_size"])
            x_axis = kwargs["x_axis"]

            grain_size = 10 ** logsize
            x_peak = data["x"]
            y_peak = data["y"]
            d_hkls = data["d_hkls"]
<<<<<<< HEAD
            hkls = data["hkls"]

            plot = self.get_figure(peak_profile, K, rad_source, grain_size, x_peak, y_peak, d_hkls, hkls, x_axis)
=======
            grain_size = 10**logsize

            hkl_list = [hkl[0]["hkl"] for hkl in data["hkls"]]
            hkls = [
                "hkl: (" + " ".join([str(i) for i in hkl]) + ")" for hkl in hkl_list
            ]  # convert to (h k l) format

            annotations = [
                f"2𝜃: {round(peak_x,3)}<br>Intensity: {round(peak_y,3)}<br>{hkl} <br>d: {round(d, 3)}"
                for peak_x, peak_y, hkl, d in zip(x_peak, y_peak, hkls, d_hkls)
            ]  # text boxes

            first = x_peak[0]
            last = x_peak[-1]
            domain = last - first  # find total domain of angles in pattern
            length = len(x_peak)

            num_sigma = {"G": 5, "L": 12, "V": 12}[peak_profile]

            # optimal number of points per degree determined through usage experiments
            if logsize > 1:
                N_density = 150 * (logsize**4)  # scaled to log size to the 4th power
            else:
                N_density = 150

            N = int(N_density * domain)  # num total points
            x = np.linspace(first, last, N).tolist()
            y = np.zeros(len(x)).tolist()

            for xp, yp in zip(x_peak, y_peak):
                alpha = self.grain_to_hwhm(
                    grain_size, math.radians(xp / 2), K=float(K), wavelength=rad_source
                )
                sigma = (alpha / np.sqrt(2 * np.log(2))).item()

                center_idx = int(round((xp - first) * N_density))
                half_window = int(
                    round(num_sigma * sigma * N_density)
                )  # i.e. total window of 2 * num_sigma

                lb = max([0, (center_idx - half_window)])
                ub = min([N, (center_idx + half_window)])

                G0 = getattr(self, peak_profile)(0, 0, alpha)
                for i, j in zip(range(lb, ub), range(lb, ub)):
                    y[j] += yp * getattr(self, peak_profile)(x[i], xp, alpha) / G0

            layout = self.default_xrd_plot_style

            if kwargs["x_axis"] == "Q":
                x_peak = self.twotheta_to_q(x_peak, WAVELENGTHS[rad_source])
                x = self.twotheta_to_q(x, WAVELENGTHS[rad_source])
                layout["xaxis"]["title"] = "Q / Å⁻¹"
            else:
                layout["xaxis"]["title"] = "2𝜃 / º"
            layout["xaxis"]["range"] = [min(x), max(x)]
            bar_width = 0.003 * (
                max(x) - min(x)
            )  # set width of bars to 0.5% of the domain

            plotdata = [
                go.Bar(
                    x=x_peak,
                    y=y_peak,
                    width=[bar_width] * length,
                    hoverinfo="text",
                    text=annotations,
                    opacity=0.8,
                    marker={"color": "black"},
                ),
                go.Scatter(x=x, y=y, hoverinfo="none"),
            ]
            plot = go.Figure(data=plotdata, layout=layout)
>>>>>>> 70980732

            return plot

        @app.callback(
            Output(self.id(), "data"),
            [
                Input(self.id("structure"), "data"),
                Input(self.get_kwarg_id("rad_source"), "value"),
            ],
        )
        def pattern_from_struct(struct, rad_source):

            if struct is None or not rad_source:
                raise PreventUpdate

            struct = self.from_data(struct)

            rad_source = self.reconstruct_kwarg_from_state(
                callback_context.inputs, "rad_source"
            )

            sga = SpacegroupAnalyzer(struct)
            struct = (
                sga.get_conventional_standard_structure()
            )  # always get conventional structure

            xrdc = XRDCalculator(
                wavelength=WAVELENGTHS[rad_source], symprec=0, debye_waller_factors=None
            )
            data = xrdc.get_pattern(struct, two_theta_range=None)

            return data.as_dict()

        # @app.callback(
        #     Output(self.id("static-image"), "src"),
        #     [Input(self.id("xrd-plot"), "figure")]
        # )
        # def update_static_image(data):
        #
        #     scope = PlotlyScope()
        #     output = scope.transform(data, format="png", width=600, height=400, scale=4)
        #     image = b64encode(output).decode('ascii')
        #
        #     return "data:image/png;base64," + image<|MERGE_RESOLUTION|>--- conflicted
+++ resolved
@@ -465,85 +465,9 @@
             x_peak = data["x"]
             y_peak = data["y"]
             d_hkls = data["d_hkls"]
-<<<<<<< HEAD
             hkls = data["hkls"]
 
             plot = self.get_figure(peak_profile, K, rad_source, grain_size, x_peak, y_peak, d_hkls, hkls, x_axis)
-=======
-            grain_size = 10**logsize
-
-            hkl_list = [hkl[0]["hkl"] for hkl in data["hkls"]]
-            hkls = [
-                "hkl: (" + " ".join([str(i) for i in hkl]) + ")" for hkl in hkl_list
-            ]  # convert to (h k l) format
-
-            annotations = [
-                f"2𝜃: {round(peak_x,3)}<br>Intensity: {round(peak_y,3)}<br>{hkl} <br>d: {round(d, 3)}"
-                for peak_x, peak_y, hkl, d in zip(x_peak, y_peak, hkls, d_hkls)
-            ]  # text boxes
-
-            first = x_peak[0]
-            last = x_peak[-1]
-            domain = last - first  # find total domain of angles in pattern
-            length = len(x_peak)
-
-            num_sigma = {"G": 5, "L": 12, "V": 12}[peak_profile]
-
-            # optimal number of points per degree determined through usage experiments
-            if logsize > 1:
-                N_density = 150 * (logsize**4)  # scaled to log size to the 4th power
-            else:
-                N_density = 150
-
-            N = int(N_density * domain)  # num total points
-            x = np.linspace(first, last, N).tolist()
-            y = np.zeros(len(x)).tolist()
-
-            for xp, yp in zip(x_peak, y_peak):
-                alpha = self.grain_to_hwhm(
-                    grain_size, math.radians(xp / 2), K=float(K), wavelength=rad_source
-                )
-                sigma = (alpha / np.sqrt(2 * np.log(2))).item()
-
-                center_idx = int(round((xp - first) * N_density))
-                half_window = int(
-                    round(num_sigma * sigma * N_density)
-                )  # i.e. total window of 2 * num_sigma
-
-                lb = max([0, (center_idx - half_window)])
-                ub = min([N, (center_idx + half_window)])
-
-                G0 = getattr(self, peak_profile)(0, 0, alpha)
-                for i, j in zip(range(lb, ub), range(lb, ub)):
-                    y[j] += yp * getattr(self, peak_profile)(x[i], xp, alpha) / G0
-
-            layout = self.default_xrd_plot_style
-
-            if kwargs["x_axis"] == "Q":
-                x_peak = self.twotheta_to_q(x_peak, WAVELENGTHS[rad_source])
-                x = self.twotheta_to_q(x, WAVELENGTHS[rad_source])
-                layout["xaxis"]["title"] = "Q / Å⁻¹"
-            else:
-                layout["xaxis"]["title"] = "2𝜃 / º"
-            layout["xaxis"]["range"] = [min(x), max(x)]
-            bar_width = 0.003 * (
-                max(x) - min(x)
-            )  # set width of bars to 0.5% of the domain
-
-            plotdata = [
-                go.Bar(
-                    x=x_peak,
-                    y=y_peak,
-                    width=[bar_width] * length,
-                    hoverinfo="text",
-                    text=annotations,
-                    opacity=0.8,
-                    marker={"color": "black"},
-                ),
-                go.Scatter(x=x, y=y, hoverinfo="none"),
-            ]
-            plot = go.Figure(data=plotdata, layout=layout)
->>>>>>> 70980732
 
             return plot
 
