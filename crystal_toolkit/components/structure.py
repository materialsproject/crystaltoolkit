--- conflicted
+++ resolved
@@ -139,11 +139,7 @@
             "draw_image_atoms": draw_image_atoms,
             "bonded_sites_outside_unit_cell": bonded_sites_outside_unit_cell,
             "hide_incomplete_bonds": hide_incomplete_bonds,
-<<<<<<< HEAD
-            "draw_polygons": draw_polygons,
-=======
             "show_poly": show_poly
->>>>>>> fba14f21
         }
         self.create_store("display_options", initial_data=self.initial_display_options)
 
@@ -1095,11 +1091,7 @@
                 bonds.append(cylinder)
                 all_positions.append(connected_position.tolist())
 
-<<<<<<< HEAD
-            if StructureMoleculeComponent.initial_display_options['draw_polygons'] and len(connected_sites) > 3 and all_connected_sites_present:
-=======
             if len(connected_sites) > 3 and all_connected_sites_present and show_poly:
->>>>>>> fba14f21
                 if explicitly_calculate_polyhedra_hull:
 
                     try:
@@ -1281,11 +1273,7 @@
         hide_incomplete_bonds=False,
         explicitly_calculate_polyhedra_hull=False,
         scene_additions = None,
-<<<<<<< HEAD
-        draw_polygons = True,
-=======
         show_poly = True,
->>>>>>> fba14f21
     ) -> Tuple[Scene, Dict[str, str]]:
 
         scene = Scene(name=name)
@@ -1352,10 +1340,7 @@
                 origin=origin,
                 ellipsoid_site_prop=ellipsoid_site_prop,
                 explicitly_calculate_polyhedra_hull=explicitly_calculate_polyhedra_hull,
-<<<<<<< HEAD
-=======
                 show_poly=show_poly,
->>>>>>> fba14f21
             )
             for k, v in site_primitives.items():
                 primitives[k] += v
