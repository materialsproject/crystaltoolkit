import itertools

import numpy as np
import plotly.graph_objs as go
from dash.dependencies import Input, Output
from dash.exceptions import PreventUpdate
from dash_mp_components import CrystalToolkitScene
from pymatgen.core.periodic_table import Element
from pymatgen.electronic_structure.bandstructure import (
    BandStructure,
    BandStructureSymmLine,
)
from pymatgen.electronic_structure.core import Spin
from pymatgen.electronic_structure.dos import CompleteDos
from pymatgen.electronic_structure.plotter import BSPlotter
from pymatgen.ext.matproj import MPRester
from pymatgen.symmetry.bandstructure import HighSymmKpath

from crystal_toolkit.core.mpcomponent import MPComponent
from crystal_toolkit.core.panelcomponent import PanelComponent
from crystal_toolkit.core.scene import Convex, Cylinders, Lines, Scene, Spheres
from crystal_toolkit.helpers.layouts import (
    Column,
    Columns,
    Label,
    Loading,
    MessageBody,
    MessageContainer,
    dcc,
    get_data_list,
    html,
)
from crystal_toolkit.helpers.pretty_labels import pretty_labels

# Author: Jason Munro
# Contact: jmunro@lbl.gov

# TODO: think about moving functionality to BSPlotter, DosPlotter
# TODO: remove access to private attributes of BSPlotter


class BandstructureAndDosComponent(MPComponent):
    def __init__(
        self,
        mpid=None,
        bandstructure_symm_line=None,
        density_of_states=None,
        id=None,
        **kwargs,
    ):

        # this is a compound component, can be fed by mpid or
        # by the BandStructure itself
        super().__init__(
            id=id,
            default_data={
                "mpid": mpid,
                "bandstructure_symm_line": bandstructure_symm_line,
                "density_of_states": density_of_states,
            },
            **kwargs,
        )

    @property
    def _sub_layouts(self):

        # defaults
        state = {"label-select": "lm", "dos-select": "ap"}

        bs, dos = BandstructureAndDosComponent._get_bs_dos(self.initial_data["default"])
        fig = BandstructureAndDosComponent.get_figure(bs, dos)
        # Main plot
        graph = Loading(
            [dcc.Graph(figure=fig, config={"displayModeBar": False}, responsive=True)],
            id=self.id("bsdos-div"),
        )

        # Brillouin zone
        zone_scene = self.get_brillouin_zone_scene(bs)
        zone = CrystalToolkitScene(data=zone_scene.to_json(), sceneSize="500px")

        # Hide by default if not loaded by mpid, switching between k-paths
        # on-the-fly only supported for bandstructures retrieved from MP
        show_path_options = bool(self.initial_data["default"]["mpid"])

        # Convention selection for band structure
        convention = html.Div(
            [
                self.get_choice_input(
                    kwarg_label="path-convention",
                    state=state,
                    label="Path convention",
                    help_str="Convention to choose path in k-space",
                    options=[
                        {"label": "Latimer-Munro", "value": "lm"},
                        {"label": "Hinuma et al.", "value": "hin"},
                        {"label": "Setyawan-Curtarolo", "value": "sc"},
                    ],
                )
            ],
            style={"width": "200px"}
            if show_path_options
            else {"maxWidth": "200", "display": "none"},
            id=self.id("path-container"),
        )

        # Equivalent labels across band structure conventions
        label_select = html.Div(
            [
                self.get_choice_input(
                    kwarg_label="label-select",
                    state=state,
                    label="Label convention",
                    help_str="Convention to choose labels for path in k-space",
                    options=[
                        {"label": "Latimer-Munro", "value": "lm"},
                        {"label": "Hinuma et al.", "value": "hin"},
                        {"label": "Setyawan-Curtarolo", "value": "sc"},
                    ],
                )
            ],
            style={"width": "200px"}
            if show_path_options
            else {"width": "200px", "display": "none"},
            id=self.id("label-container"),
        )

        # Density of states data selection
        dos_select = self.get_choice_input(
            kwarg_label="dos-select",
            state=state,
            label="Projection",
            help_str="Choose projection",
            options=[{"label": "Atom Projected", "value": "ap"}],
            style={"width": "200px"},
        )

        table = get_data_list(self._get_data_list_dict(bs, dos))

        return {
            "graph": graph,
            "convention": convention,
            "dos-select": dos_select,
            "label-select": label_select,
            "zone": zone,
            "table": table,
        }

    def layout(self):
        sub_layouts = self._sub_layouts
        return html.Div(
            [
                Columns([Column([sub_layouts["graph"]])]),
                Columns(
                    [
                        Column(
                            [
                                sub_layouts["convention"],
                                sub_layouts["label-select"],
                                sub_layouts["dos-select"],
                            ]
                        )
                    ]
                ),
                Columns(
                    [
                        Column([Label("Summary"), sub_layouts["table"]]),
                        Column([Label("Brillouin Zone"), sub_layouts["zone"]]),
                    ]
                ),
            ]
        )

    @staticmethod
    def _get_bs_dos(data):

        data = data or {}

        # this component can be loaded either from mpid or
        # directly from BandStructureSymmLine or CompleteDos objects
        # if mpid is supplied, this is preferred

        mpid = data.get("mpid")
        bandstructure_symm_line = data.get("bandstructure_symm_line")
        density_of_states = data.get("density_of_states")

        if not mpid and bandstructure_symm_line is None and density_of_states is None:
            return None, None

        if mpid:

            with MPRester() as mpr:

                try:
                    bandstructure_symm_line = mpr.get_bandstructure_by_material_id(mpid)
                except Exception as exc:
                    print(exc)
                    bandstructure_symm_line = None

                try:
                    density_of_states = mpr.get_dos_by_material_id(mpid)
                except Exception as exc:
                    print(exc)
                    density_of_states = None

        else:

            if bandstructure_symm_line and isinstance(bandstructure_symm_line, dict):
                bandstructure_symm_line = BandStructureSymmLine.from_dict(
                    bandstructure_symm_line
                )

            if density_of_states and isinstance(density_of_states, dict):
                density_of_states = CompleteDos.from_dict(density_of_states)

        return bandstructure_symm_line, density_of_states

    @staticmethod
    def get_ifermi_scene(bs: BandStructure) -> Scene:
        pass

    @staticmethod
    def get_brillouin_zone_scene(bs: BandStructureSymmLine) -> Scene:

        if not bs:
            return Scene(name="brillouin_zone", contents=[])

        # TODO: from BSPlotter, merge back into BSPlotter
        # Brillouin zone
        bz_lattice = bs.structure.lattice.reciprocal_lattice
        bz = bz_lattice.get_wigner_seitz_cell()
        lines = []
        for iface in range(len(bz)):  # pylint: disable=C0200
            for line in itertools.combinations(bz[iface], 2):
                for jface in range(len(bz)):
                    if (
                        iface < jface
                        and any(np.all(line[0] == x) for x in bz[jface])
                        and any(np.all(line[1] == x) for x in bz[jface])
                    ):
                        lines += [list(line[0]), list(line[1])]

        zone_lines = Lines(positions=lines)
        zone_surface = Convex(positions=lines, opacity=0.05, color="#000000")

        labels = {}
        for k in bs.kpoints:
            if k.label:
                label = k.label
                for orig, new in pretty_labels.items():
                    label = label.replace(orig, new)
                labels[label] = bz_lattice.get_cartesian_coords(k.frac_coords)
        labels = [
            Spheres(positions=[coords], tooltip=label, radius=0.03, color="#5EB1BF")
            for label, coords in labels.items()
        ]

        path = []
        cylinder_pairs = []
        for b in bs.branches:
            start = bz_lattice.get_cartesian_coords(
                bs.kpoints[b["start_index"]].frac_coords
            )
            end = bz_lattice.get_cartesian_coords(
                bs.kpoints[b["end_index"]].frac_coords
            )
            path += [start, end]
            cylinder_pairs += [[start, end]]
        # path_lines = Lines(positions=path, color="#ff4b5c",)
        path_lines = Cylinders(
            positionPairs=cylinder_pairs, color="#5EB1BF", radius=0.01
        )
        ibz_region = Convex(positions=path, opacity=0.2, color="#5EB1BF")

        contents = [zone_lines, zone_surface, path_lines, ibz_region, *labels]

        cbm = bs.get_cbm()["kpoint"]
        vbm = bs.get_vbm()["kpoint"]

        if cbm and vbm:

            if cbm.label:
                cbm_label = cbm.label
                for orig, new in pretty_labels.items():
                    cbm_label = cbm_label.replace(orig, new)
                cbm_label = f"CBM at {cbm_label}"
            else:
                cbm_label = "CBM"

            if cbm == vbm:
                cbm_label = f"VBM and {cbm_label}"

            cbm_coords = bz_lattice.get_cartesian_coords(cbm.frac_coords)
            cbm = Spheres(
                positions=[cbm_coords], tooltip=cbm_label, radius=0.05, color="#7E259B"
            )

            contents.append(cbm)

            if cbm != vbm:
                if vbm.label:
                    vbm_label = vbm.label
                    for orig, new in pretty_labels.items():
                        vbm_label = vbm_label.replace(orig, new)
                    vbm_label = f"VBM at {vbm_label}"
                else:
                    vbm_label = "VBM"

                vbm_coords = bz_lattice.get_cartesian_coords(vbm.frac_coords)
                vbm = Spheres(
                    positions=[vbm_coords],
                    tooltip=vbm_label,
                    radius=0.05,
                    color="#7E259B",
                )

                contents.append(vbm)

        return Scene(name="brillouin_zone", contents=contents)

    @staticmethod
    def get_bandstructure_traces(bs, path_convention, energy_window=(-6.0, 10.0)):

        if path_convention == "lm":
            bs = HighSymmKpath.get_continuous_path(bs)

        bs_reg_plot = BSPlotter(bs)

        bs_data = bs_reg_plot.bs_plot_data(split_branches=False)

        bands = []
        for band_num in range(bs.nb_bands):
            for segment in bs_data["energy"][str(Spin.up)]:
                if any(segment[band_num] <= energy_window[1]) and any(
                    segment[band_num] >= energy_window[0]
                ):
                    bands.append(band_num)

        bstraces = []

        cbm = bs.get_cbm()
        vbm = bs.get_vbm()

        cbm_new = bs_data["cbm"]
        vbm_new = bs_data["vbm"]

        for d, dist_val in enumerate(bs_data["distances"]):

            x_dat = dist_val

            traces_for_segment = []

            segment = bs_data["energy"][str(Spin.up)][d]

            traces_for_segment += [
                {
                    "x": x_dat,
                    "y": segment[band_num],
                    "mode": "lines",
                    "line": {"color": "#1f77b4"},
                    "hoverinfo": "skip",
                    "name": "spin ↑" if bs.is_spin_polarized else "Total",
                    "hovertemplate": "%{y:.2f} eV",
                    "showlegend": False,
                    "xaxis": "x",
                    "yaxis": "y",
                }
                for band_num in bands
            ]

            if bs.is_spin_polarized:
                traces_for_segment += [
                    {
                        "x": x_dat,
                        "y": [
                            bs_data["energy"][str(Spin.down)][d][i][j]
                            for j in range(len(bs_data["distances"][d]))
                        ],
                        "mode": "lines",
                        "line": {"color": "#ff7f0e", "dash": "dot"},
                        "hoverinfo": "skip",
                        "showlegend": False,
                        "name": "spin ↓",
                        "hovertemplate": "%{y:.2f} eV",
                        "xaxis": "x",
                        "yaxis": "y",
                    }
                    for i in bands
                ]

            bstraces += traces_for_segment

        for entry_num in range(len(bs_data["ticks"]["label"])):
            for key in pretty_labels.keys():
                if key in bs_data["ticks"]["label"][entry_num]:
                    bs_data["ticks"]["label"][entry_num] = bs_data["ticks"]["label"][
                        entry_num
                    ].replace(key, pretty_labels[key])

        # Vertical lines for disjointed segments
        for dist_val, tick_label in zip(
            bs_data["ticks"]["distance"], bs_data["ticks"]["label"]
        ):
            vert_trace = [
                {
                    "x": [dist_val, dist_val],
                    "y": energy_window,
                    "mode": "lines",
                    "marker": {
                        "color": "#F5F5F5" if "|" not in tick_label else "white"
                    },
                    "line": {"width": 0.5 if "|" not in tick_label else 2},
                    "hoverinfo": "skip",
                    "showlegend": False,
                    "xaxis": "x",
                    "yaxis": "y",
                }
            ]

            bstraces += vert_trace

        # Dots for cbm and vbm

        dot_traces = [
            {
                "x": [x_point],
                "y": [y_point],
                "mode": "markers",
                "marker": {
                    "color": "#7E259B",
                    "size": 16,
                    "line": {"color": "white", "width": 2},
                },
                "showlegend": False,
                "hoverinfo": "text",
                "name": "",
                "hovertemplate": "CBM: k = {}, {} eV".format(
                    list(cbm["kpoint"].frac_coords), cbm["energy"]
                ),
                "xaxis": "x",
                "yaxis": "y",
            }
            for (x_point, y_point) in set(cbm_new)
        ] + [
            {
                "x": [x_point],
                "y": [y_point],
                "mode": "markers",
                "marker": {
                    "color": "#7E259B",
                    "size": 16,
                    "line": {"color": "white", "width": 2},
                },
                "showlegend": False,
                "hoverinfo": "text",
                "name": "",
                "hovertemplate": "VBM: k = {}, {} eV".format(
                    list(vbm["kpoint"].frac_coords), vbm["energy"]
                ),
                "xaxis": "x",
                "yaxis": "y",
            }
            for (x_point, y_point) in set(vbm_new)
        ]

        bstraces += dot_traces

        return bstraces, bs_data

    @staticmethod
    def get_dos_traces(dos, dos_select, energy_window=(-6.0, 10.0)):

        dostraces = []

        dos_max = np.abs(dos.energies - dos.efermi - energy_window[1]).argmin()
        dos_min = np.abs(dos.energies - dos.efermi - energy_window[0]).argmin()

        # TODO: pymatgen should have a property here
        spin_polarized = len(dos.densities.keys()) == 2

        if spin_polarized:
            # Add second spin data if available
            trace_tdos = {
                "x": -1.0 * dos.densities[Spin.down][dos_min:dos_max],
                "y": dos.energies[dos_min:dos_max] - dos.efermi,
                "mode": "lines",
                "name": "Total DOS (spin ↓)",
                "line": go.scatter.Line(color="#444444", dash="dot"),
                "fill": "tozerox",
                "fillcolor": "#C4C4C4",
                "xaxis": "x2",
                "yaxis": "y2",
            }

            dostraces.append(trace_tdos)

            tdos_label = "Total DOS (spin ↑)"
        else:
            tdos_label = "Total DOS"

        # Total DOS
        trace_tdos = {
            "x": dos.densities[Spin.up][dos_min:dos_max],
            "y": dos.energies[dos_min:dos_max] - dos.efermi,
            "mode": "lines",
            "name": tdos_label,
            "line": go.scatter.Line(color="#444444"),
            "fill": "tozerox",
            "fillcolor": "#C4C4C4",
            "legendgroup": "spinup",
            "xaxis": "x2",
            "yaxis": "y2",
        }

        dostraces.append(trace_tdos)

        if dos_select == "tot":
            proj_data = {}
        elif dos_select == "ap":
            proj_data = dos.get_element_dos()
        elif dos_select == "op":
            proj_data = dos.get_spd_dos()
        elif "orb" in dos_select:
            proj_data = dos.get_element_spd_dos(Element(dos_select.replace("orb", "")))
        else:
            raise PreventUpdate

        # Projected DOS
        count = 0
        colors = [
            "#d62728",  # brick red
            "#2ca02c",  # cooked asparagus green
            "#17becf",  # blue-teal
            "#bcbd22",  # curry yellow-green
            "#9467bd",  # muted purple
            "#8c564b",  # chestnut brown
            "#e377c2",  # raspberry yogurt pink
        ]

        for label in proj_data.keys():

            if spin_polarized:
                trace = {
                    "x": -1.0 * proj_data[label].densities[Spin.down][dos_min:dos_max],
                    "y": dos.energies[dos_min:dos_max] - dos.efermi,
                    "mode": "lines",
                    "name": str(label) + " (spin ↓)",
                    "line": dict(width=3, color=colors[count], dash="dot"),
                    "xaxis": "x2",
                    "yaxis": "y2",
                }

                dostraces.append(trace)
                spin_up_label = str(label) + " (spin ↑)"

            else:
                spin_up_label = str(label)

            trace = {
                "x": proj_data[label].densities[Spin.up][dos_min:dos_max],
                "y": dos.energies[dos_min:dos_max] - dos.efermi,
                "mode": "lines",
                "name": spin_up_label,
                "line": dict(width=2, color=colors[count]),
                "xaxis": "x2",
                "yaxis": "y2",
            }

            dostraces.append(trace)

            count += 1

        return dostraces

    @staticmethod
    def get_figure(
        bs, dos, path_convention="sc", dos_select="ap", energy_window=(-6.0, 10.0)
    ):

        if (not dos) and (not bs):

            empty_plot_style = {
                "xaxis": {"visible": False},
                "yaxis": {"visible": False},
                "paper_bgcolor": "rgba(0,0,0,0)",
                "plot_bgcolor": "rgba(0,0,0,0)",
            }

            return go.Figure(layout=empty_plot_style)

        # -- Add trace data to plots

        traces = []
        xaxis_style = {}
        yaxis_style = {}
        xaxis_style_dos = {}
        yaxis_style_dos = {}
        if bs:
            bstraces, bs_data = BandstructureAndDosComponent.get_bandstructure_traces(
                bs, path_convention=path_convention, energy_window=energy_window
            )
            traces += bstraces

            xaxis_style = dict(
                title=dict(text="Wave Vector", font=dict(size=16)),
                tickmode="array",
                tickvals=bs_data["ticks"]["distance"],
                ticktext=bs_data["ticks"]["label"],
                tickfont=dict(size=16),
                ticks="inside",
                tickwidth=2,
                showgrid=False,
                showline=True,
                zeroline=False,
                linewidth=2,
                mirror=True,
                range=[0, bs_data["ticks"]["distance"][-1]],
                linecolor="rgb(71,71,71)",
                gridcolor="white",
            )

            yaxis_style = dict(
                title=dict(text="E−E<sub>fermi</sub> (eV)", font=dict(size=16)),
                tickfont=dict(size=16),
                showgrid=False,
                showline=True,
                zeroline=True,
                mirror="ticks",
                ticks="inside",
                linewidth=2,
                tickwidth=2,
                zerolinewidth=2,
                range=[-5, 9],
                linecolor="rgb(71,71,71)",
                gridcolor="white",
                zerolinecolor="white",
            )

        if dos:
            dostraces = BandstructureAndDosComponent.get_dos_traces(
                dos, dos_select=dos_select, energy_window=energy_window
            )
            traces += dostraces

            list_max = [
                max(dostraces[0]["x"]),
                abs(min(dostraces[0]["x"])),
            ]

<<<<<<< HEAD
        xaxis_style_dos = dict(
            title=dict(text="Density of States", font=dict(size=16)),
            tickfont=dict(size=16),
            showgrid=False,
            showline=True,
            zeroline=False,
            mirror=True,
            ticks="inside",
            linewidth=2,
            tickwidth=2,
            range=[-rmax * 1.1 * int(len(bs_data["energy"].keys()) == 2), rmax * 1.1],
            linecolor="rgb(71,71,71)",
            gridcolor="white",
            zerolinecolor="white",
            zerolinewidth=2,
        )
=======
            # check the max of the second dos trace only if spin polarized
            spin_polarized = len(dos.densities.keys()) == 2
            if spin_polarized:
                list_max.extend(
                    [
                        max(dostraces[1]["x"]),
                        abs(min(dostraces[1]["x"])),
                    ]
                )
            rmax = max(list_max)

            xaxis_style_dos = dict(
                title=dict(text="Density of States", font=dict(size=16)),
                tickfont=dict(size=16),
                showgrid=False,
                showline=True,
                zeroline=False,
                mirror=True,
                ticks="inside",
                linewidth=2,
                tickwidth=2,
                range=[-rmax * 1.1 * int(len(dos.densities) == 2), rmax * 1.1,],
                linecolor="rgb(71,71,71)",
                gridcolor="white",
                zerolinecolor="white",
                zerolinewidth=2,
            )
>>>>>>> 39a29351

            yaxis_style_dos = dict(
                tickfont=dict(size=16),
                showgrid=False,
                showline=True,
                zeroline=True,
                showticklabels=False,
                mirror="ticks",
                ticks="inside",
                linewidth=2,
                tickwidth=2,
                zerolinewidth=2,
                range=[-5, 9],
                linecolor="rgb(71,71,71)",
                gridcolor="white",
                zerolinecolor="white",
                matches="y",
                anchor="x2",
            )

        layout = dict(
            title="",
            xaxis1=xaxis_style,
            xaxis2=xaxis_style_dos,
            yaxis=yaxis_style,
            yaxis2=yaxis_style_dos,
            showlegend=True,
            height=500,
            width=1000,
            hovermode="closest",
            paper_bgcolor="rgba(0,0,0,0)",
            plot_bgcolor="rgba(230,230,230,230)",
            margin=dict(l=60, b=50, t=50, pad=0, r=30),
            # clickmode="event+select"
        )

        figure = {"data": traces, "layout": layout}

        legend = dict(
            x=1.02,
            y=1.005,
            xanchor="left",
            yanchor="top",
            bordercolor="#333",
            borderwidth=2,
            traceorder="normal",
        )

        figure["layout"]["legend"] = legend

        figure["layout"]["xaxis1"]["domain"] = [0.0, 0.7]
        figure["layout"]["xaxis2"]["domain"] = [0.73, 1.0]

        return figure

    @staticmethod
    def _get_data_list_dict(bs, dos):

        return {
            "Band Gap": "... eV",
            "Direct Gap": "...",
            "CBM": "...",
            "VBM": "...",
            "Spin Polarization": "...",
        }

    def generate_callbacks(self, app, cache):
        @app.callback(
            Output(self.id("bsdos-div"), "children"), [Input(self.id("traces"), "data")]
        )
        def update_graph(traces):

            if traces == "error":
                body = MessageBody(
                    dcc.Markdown(
                        "Band structure and density of states not available for this selection."
                    )
                )
                search_error = MessageContainer([body], kind="warning")
                return search_error

            if traces is None:
                raise PreventUpdate

            figure = self.get_figure(bs, dos, path_convention, dos_select)

            return [
                dcc.Graph(
                    figure=figure, config={"displayModeBar": False}, responsive=True
                )
            ]

        @app.callback(
            [
                Output(self.id("label-select"), "value"),
                Output(self.id("label-container"), "style"),
            ],
            [
                Input(self.id("mpid"), "data"),
                Input(self.id("path-convention"), "value"),
            ],
        )
        def update_label_select(mpid, path_convention):
            if not mpid:
                raise PreventUpdate
            else:

                label_value = path_convention
                label_style = {"maxWidth": "200"}

                return [label_value, label_style]

        @app.callback(
            [
                Output(self.id("dos-select"), "options"),
                Output(self.id("path-convention"), "options"),
                Output(self.id("path-container"), "style"),
            ],
            [Input(self.id("elements"), "data"), Input(self.id("mpid"), "data")],
        )
        def update_select(elements, mpid):
            if elements is None:
                raise PreventUpdate
            elif not mpid:
                dos_options = (
                    [{"label": "Element Projected", "value": "ap"}]
                    + [{"label": "Orbital Projected - Total", "value": "op"}]
                    + [
                        {
                            "label": "Orbital Projected - " + str(ele_label),
                            "value": "orb" + str(ele_label),
                        }
                        for ele_label in elements
                    ]
                )

                path_options = [{"label": "N/A", "value": "sc"}]
                path_style = {"maxWidth": "200", "display": "none"}

                return [dos_options, path_options, path_style]
            else:
                dos_options = (
                    [{"label": "Element Projected", "value": "ap"}]
                    + [{"label": "Orbital Projected - Total", "value": "op"}]
                    + [
                        {
                            "label": "Orbital Projected - " + str(ele_label),
                            "value": "orb" + str(ele_label),
                        }
                        for ele_label in elements
                    ]
                )

                path_options = [
                    {"label": "Setyawan-Curtarolo", "value": "sc"},
                    {"label": "Latimer-Munro", "value": "lm"},
                    {"label": "Hinuma et al.", "value": "hin"},
                ]

                path_style = {"maxWidth": "200"}

                return [dos_options, path_options, path_style]

        @app.callback(
            [Output(self.id("traces"), "data"), Output(self.id("elements"), "data")],
            [
                Input(self.id(), "data"),
                Input(self.id("path-convention"), "value"),
                Input(self.id("dos-select"), "value"),
                Input(self.id("label-select"), "value"),
            ],
        )
        def bs_dos_data(data, path_convention, dos_select, label_select):

            # Obtain bands to plot over and generate traces for bs data:
            energy_window = (-6.0, 10.0)

            traces = []

            if bandstructure_symm_line:
                bstraces = get_bandstructure_traces(
                    bsml, path_convention, energy_window=energy_window
                )
                traces.append(bstraces)

            if density_of_states:
                dostraces = get_dos_traces(
                    density_of_states, energy_window=energy_window, spin_polarized=...
                )
                traces.append(dostraces)

            # traces = [bstraces, dostraces, bs_data]

            return (traces, elements)


class BandstructureAndDosPanelComponent(PanelComponent):
    def __init__(self, *args, **kwargs):
        super().__init__(*args, **kwargs)
        self.bs = BandstructureAndDosComponent()
        self.bs.attach_from(self, this_store_name="mpid")

    @property
    def title(self):
        return "Band Structure and Density of States"

    @property
    def description(self):
        return "Display the band structure and density of states for this structure \
        if it has been calculated by the Materials Project."

    @property
    def initial_contents(self):
        return html.Div(
            [
                super().initial_contents,
                html.Div([self.bs.standard_layout], style={"display": "none"}),
            ]
        )

    def update_contents(self, new_store_contents, *args):
        return self.bs.standard_layout<|MERGE_RESOLUTION|>--- conflicted
+++ resolved
@@ -647,24 +647,6 @@
                 abs(min(dostraces[0]["x"])),
             ]
 
-<<<<<<< HEAD
-        xaxis_style_dos = dict(
-            title=dict(text="Density of States", font=dict(size=16)),
-            tickfont=dict(size=16),
-            showgrid=False,
-            showline=True,
-            zeroline=False,
-            mirror=True,
-            ticks="inside",
-            linewidth=2,
-            tickwidth=2,
-            range=[-rmax * 1.1 * int(len(bs_data["energy"].keys()) == 2), rmax * 1.1],
-            linecolor="rgb(71,71,71)",
-            gridcolor="white",
-            zerolinecolor="white",
-            zerolinewidth=2,
-        )
-=======
             # check the max of the second dos trace only if spin polarized
             spin_polarized = len(dos.densities.keys()) == 2
             if spin_polarized:
@@ -686,13 +668,15 @@
                 ticks="inside",
                 linewidth=2,
                 tickwidth=2,
-                range=[-rmax * 1.1 * int(len(dos.densities) == 2), rmax * 1.1,],
+                range=[
+                    -rmax * 1.1 * int(len(dos.densities) == 2),
+                    rmax * 1.1,
+                ],
                 linecolor="rgb(71,71,71)",
                 gridcolor="white",
                 zerolinecolor="white",
                 zerolinewidth=2,
             )
->>>>>>> 39a29351
 
             yaxis_style_dos = dict(
                 tickfont=dict(size=16),
