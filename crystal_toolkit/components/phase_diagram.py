--- conflicted
+++ resolved
@@ -135,17 +135,12 @@
     )
 
     default_table_params = [
-<<<<<<< HEAD
-            "mpid","Formula" , "Form. Energy (eV/atom)", "E Above Hull (eV/atom)", "Stable?"
-        ]
-=======
         "Material ID",
         "Formula",
         "Formation Energy (eV/atom)",
         "Energy Above Hull (eV/atom)",
         "Stable?",
     ]
->>>>>>> cc441c42
 
     def figure_layout(self, plotter, pd):
 
@@ -422,7 +417,6 @@
 
         @app.callback(
             Output(self.id(), "data"),
-<<<<<<< HEAD
              [Input(self.id("mpid"),"modified_timestamp"),
               Input(self.id("struct"),"modified_timestamp"),
               Input(self.id("chemsys"), "modified_timestamp")],
@@ -431,15 +425,6 @@
              State(self.id("chemsys"), "data")]
         )
         def generate_pd(mp_time,struct_time, chemsys_time, mpid, struct, chemsys):
-=======
-            [
-                Input(self.id("mpid"), "modified_timestamp"),
-                Input(self.id("struct"), "modified_timestamp"),
-            ],
-            [State(self.id("mpid"), "data"), State(self.id("struct"), "data")],
-        )
-        def generate_pd(mp_time, struct_time, mpid, struct):
->>>>>>> cc441c42
 
             if (struct_time is None) or (mp_time is None) or (chemsys_time is None):
                 raise PreventUpdate
