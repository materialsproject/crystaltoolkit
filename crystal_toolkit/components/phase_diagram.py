import dash
import dash_core_components as dcc
import dash_html_components as html
import dash_table
import plotly.graph_objs as go
from dash.dependencies import Input, Output, State
from dash.exceptions import PreventUpdate

from pymatgen import MPRester
from pymatgen.core.composition import Composition
from pymatgen.analysis.phase_diagram import PhaseDiagram, PDPlotter, PDEntry

from crystal_toolkit.helpers.layouts import *  # layout helpers like `Columns` etc. (most subclass html.Div)
from crystal_toolkit.components.core import MPComponent, PanelComponent


class PhaseDiagramComponent(MPComponent):
    def __init__(self, *args, **kwargs):
        super().__init__(*args, **kwargs)
        self.create_store("mpid")
        self.create_store("struct")
        self.create_store("chemsys-internal")
        self.create_store("chemsys-external")
        self.create_store("figure")
        self.create_store("entries")

    # Default plot layouts for Binary (2), Ternary (3), Quaternary (4) phase diagrams
    default_binary_plot_style = dict(
        xaxis={
            "title": "Fraction",
            "anchor": "y",
            "mirror": "ticks",
            "nticks": 8,
            "showgrid": False,
            "showline": True,
            "side": "bottom",
            "tickfont": {"size": 16.0},
            "ticks": "inside",
            "title": "Fraction",
            "titlefont": {"color": "#000000", "size": 24.0},
            "type": "linear",
            "zeroline": False,
        },
        yaxis={
            "title": "Formation energy (eV/fu)",
            "anchor": "x",
            "mirror": "ticks",
            "nticks": 7,
            "showgrid": False,
            "showline": True,
            "side": "left",
            "tickfont": {"size": 16.0},
            "ticks": "inside",
            "titlefont": {"color": "#000000", "size": 24.0},
            "type": "linear",
            "zeroline": False,
        },
        paper_bgcolor="rgba(0,0,0,0)",
        plot_bgcolor="rgba(0,0,0,0)",
        height=550,
        width=500,
        hovermode="closest",
        showlegend=True,
        legend=dict(
            orientation="h",
            traceorder="reversed",
            x=1.0,
            y=1.08,
            xanchor="right",
            tracegroupgap=5,
        ),
        margin=dict(l=80, b=70, t=10, r=20),
    )

    empty_plot_style = {
        "xaxis": {"visible": False},
        "yaxis": {"visible": False},
        "paper_bgcolor": "rgba(0,0,0,0)",
        "plot_bgcolor": "rgba(0,0,0,0)",
    }

    default_ternary_plot_style = dict(
        xaxis=dict(
            title=None,
            autorange=True,
            showgrid=False,
            zeroline=False,
            showline=False,
            ticks="",
            showticklabels=False,
        ),
        yaxis=dict(
            title=None,
            autorange=True,
            showgrid=False,
            zeroline=False,
            showline=False,
            ticks="",
            showticklabels=False,
        ),
        autosize=True,
        height=450,
        width=500,
        hovermode="closest",
        paper_bgcolor="rgba(0,0,0,0)",
        plot_bgcolor="rgba(0,0,0,0)",
        margin=dict(b=30, l=30, pad=0, t=0, r=20),
        showlegend=True,
        legend=dict(
            orientation="h",
            traceorder="reversed",
            x=1.0,
            y=1.08,
            xanchor="right",
            tracegroupgap=5,
        ),
    )

    default_quaternary_plot_style = dict(
        autosize=True,
        height=450,
        hovermode="closest",
        margin=dict(b=30, l=30, pad=0, t=0, r=20),
        paper_bgcolor="rgba(0,0,0,0)",
        plot_bgcolor="rgba(0,0,0,0)",
        showlegend=True,
        legend=dict(
            orientation="h",
            traceorder="reversed",
            x=1.0,
            y=1.08,
            xanchor="right",
            tracegroupgap=5,
        ),
    )

    default_table_params = [
        {"col": "Material ID", "edit": False},
        {"col": "Formula", "edit": True},
        {"col":"Formation Energy (eV/atom)", "edit": True},
        {"col":"Energy Above Hull (eV/atom)", "edit": False},
        {"col": "Predicted Stable?", "edit": False}
    ]

    empty_row = {"Material ID": None,
                 "Formula": "INSERT",
                 "Formation Energy (eV/atom)": "INSERT",
                 "Energy Above Hull (eV/atom)": None,
                 "Predicted Stable": None
                 }

    def figure_layout(self, plotter, pd):

        dim = pd.dim

        if dim == 2:
            annotations_list = []

            for entry in plotter.pd_plot_data[1]:
                x, y = entry[0], entry[1]

                formula = list(
                    plotter.pd_plot_data[1][entry].composition.reduced_formula
                )
                text = []
                for char in formula:
                    if char.isdigit():
                        text.append("<sub>" + char + "</sub>")
                    else:
                        text.append(char)
                clean_formula = ""
                clean_formula = clean_formula.join(text)

                new_annotation = {
                    "align": "center",
                    "font": {"color": "#000000", "size": 20.0},
                    "opacity": 1,
                    "showarrow": False,
                    "text": clean_formula + "  ",
                    "x": x,
                    "xanchor": "right",
                    "yanchor": "auto",
                    "xref": "x",
                    "y": y,
                    "yref": "y",
                }

                annotations_list.append(new_annotation)

                layout = self.default_binary_plot_style
                layout["annotations"] = annotations_list
            return layout

        elif dim == 3:
            annotations_list = []

            for entry in plotter.pd_plot_data[1]:
                x, y = entry[0], entry[1]

                formula = list(
                    plotter.pd_plot_data[1][entry].composition.reduced_formula
                )
                text = []
                for char in formula:
                    if char.isdigit():
                        text.append("<sub>" + char + "</sub>")
                    else:
                        text.append(char)
                clean_formula = ""
                clean_formula = clean_formula.join(text)

                new_annotation = {
                    "align": "center",
                    "font": {"color": "#000000", "size": 18.0},
                    "opacity": 1,
                    "showarrow": False,
                    "text": clean_formula + "  ",
                    "x": x,
                    "xanchor": "right",
                    "yanchor": "top",
                    "xref": "x",
                    "y": y,
                    "yref": "y",
                }

                annotations_list.append(new_annotation)

                layout = self.default_ternary_plot_style
                layout["annotations"] = annotations_list
            return layout

        elif dim == 4:
            annotations_list = []

            for entry in plotter.pd_plot_data[1]:
                x, y, z = entry[0], entry[1], entry[2]

                formula = list(
                    plotter.pd_plot_data[1][entry].composition.reduced_formula
                )
                text = []
                for char in formula:
                    if char.isdigit():
                        text.append("<sub>" + char + "</sub>")
                    else:
                        text.append(char)
                clean_formula = ""
                clean_formula = clean_formula.join(text)

                new_annotation = {
                    "align": "center",
                    "font": {"color": "#000000", "size": 18.0},
                    "opacity": 1,
                    "showarrow": False,
                    "text": clean_formula,
                    "x": x,
                    "y": y,
                    "z": z,
                    "xshift": 25,
                    "yshift": 10,
                }

                annotations_list.append(new_annotation)

                layout = self.default_quaternary_plot_style
                layout["scene"] = dict(
                    annotations=annotations_list,
                    xaxis=dict(
                        title=None,
                        visible=False,
                        autorange=True,
                        showgrid=False,
                        zeroline=False,
                        showline=False,
                        ticks="",
                        showaxeslabels=False,
                        showticklabels=False,
                        showspikes=False,
                    ),
                    yaxis=dict(
                        title=None,
                        visible=False,
                        autorange=True,
                        showgrid=False,
                        zeroline=False,
                        showline=False,
                        showaxeslabels=False,
                        ticks="",
                        showticklabels=False,
                        showspikes=False,
                    ),
                    zaxis=dict(
                        title=None,
                        visible=False,
                        autorange=True,
                        showgrid=False,
                        zeroline=False,
                        showline=False,
                        showaxeslabels=False,
                        ticks="",
                        showticklabels=False,
                        showspikes=False,
                    ),
                )
            return layout

        else:
            raise ValueError("Dimension of phase diagram must be 2, 3, or 4")

    def create_markers(self, plotter, pd):
        x_list = []
        y_list = []
        z_list = []
        text = []
        dim = pd.dim

        for entry in plotter.pd_plot_data[1]:
            energy = round(
                pd.get_form_energy_per_atom(plotter.pd_plot_data[1][entry]), 3
            )
            mpid = "" #plotter.pd_plot_data[1][entry].attribute
            formula = plotter.pd_plot_data[1][entry].composition.reduced_formula
            s = []
            for char in formula:
                if char.isdigit():
                    s.append("<sub>" + char + "</sub>")
                else:
                    s.append(char)
            clean_formula = "".join(s)

            x_list.append(entry[0])
            y_list.append(entry[1])
            if dim == 4:
                z_list.append(entry[2])
            text.append(
                clean_formula + " (" + mpid + ")" + "<br>" + str(energy) + " eV"
            )

        if dim == 2 or dim == 3:
            marker_plot = go.Scatter(
                x=x_list,
                y=y_list,
                mode="markers",
                name="Stable",
                marker=dict(color="#0562AB", size=11),
                hoverinfo="text",
                hoverlabel=dict(font=dict(size=14)),
                showlegend=True,
                hovertext=text,
            )
        if dim == 4:
            marker_plot = go.Scatter3d(
                x=x_list,
                y=y_list,
                z=z_list,
                mode="markers",
                name="Stable",
                marker=dict(color="#0562AB", size=8),
                hoverinfo="text",
                hoverlabel=dict(font=dict(size=14)),
                hovertext=text,
            )
        return marker_plot

    @staticmethod
    def create_table_content(pd):
<<<<<<< HEAD

        data = []

        for entry in pd.all_entries:
            try:
                mpid = entry.entry_id
            except:
                mpid = entry.attribute

            try:
                data.append({
                    "Material ID": mpid,
                    "Formula": entry.name,
                    "Formation Energy (eV/atom)": round(
                        pd.get_form_energy_per_atom(entry), 3
                    ),
                    "Energy Above Hull (eV/atom)": round(
                        pd.get_e_above_hull(entry), 3
                    ),
                    "Predicted Stable?": (
                        "Yes" if pd.get_e_above_hull(entry) == 0 else "No"
                    )
                })

            except:
                data.append({})

=======
        data = [
            {
                "Material ID": entry.entry_id,
                "Formula": entry.name,
                "Formation Energy (eV/atom)": round(
                    pd.get_form_energy_per_atom(entry), 3
                ),
                "Energy Above Hull (eV/atom)": round(pd.get_e_above_hull(entry), 3),
                "Predicted Stable?": (
                    "Yes" if pd.get_e_above_hull(entry) == 0 else "No"
                ),
            }
            for entry in pd.all_entries
        ]
>>>>>>> af5c11d5
        return data

    @property
    def all_layouts(self):
        # Main plot
        graph = html.Div(
            [
                dcc.Graph(
                    figure=go.Figure(layout=PhaseDiagramComponent.empty_plot_style),
                    id=self.id("graph"),
                    config={"displayModeBar": False, "displaylogo": False},
                )
            ]
        )
        table = html.Div(
            [
<<<<<<< HEAD
                html.Div(
                    dash_table.DataTable(
                        id=self.id("entry-table"),
                        columns=([{'id': p["col"], 'name': p["col"], 'editable': p["edit"]} for p in self.default_table_params]),
                        style_table={"maxHeight": "450px",
                                     "overflowY": "scroll",
                                     'border': 'thin lightgrey solid'},
                        n_fixed_rows=1,
                        sorting=True,
                        editable=True,
                        row_deletable=True,
                        style_header={
                            'backgroundColor': 'rgb(230, 249, 255)',
                            'fontWeight': 'bold',
                        },
                        style_cell={"fontFamily": "IBM Plex Sans",
                                    "size": 10,
                                    'textAlign': 'centered',
                                    "whiteSpace": "normal",
                                    "minWidth": "0px", "maxWidth": "400px"},
                        css=[{
                            'selector': '.dash-cell div.dash-cell-value',
                            'rule': 'display: inline; white-space: inherit; overflow: inherit; text-overflow: inherit;'
                        }],
                        style_cell_conditional=[
                            {'if': {'column_id': 'Material ID'},
                              'width': '20%'},
                            {'if': {'column_id': 'Formula'},
                              'width': '20%'}
                        ]
                    )
                ),
                Button('Add Custom Entry', id=self.id('editing-rows-button'), kind="primary", n_clicks=0),
                html.P("Enter composition and formation energy per atom.")

=======
                dash_table.DataTable(
                    id=self.id("entry-table"),
                    columns=([{"id": p, "name": p} for p in self.default_table_params]),
                    data=[],
                    style_table={"maxHeight": "400", "overflowY": "scroll"},
                    n_fixed_rows=1,
                    sorting=True,
                )
>>>>>>> af5c11d5
            ]
        )

        return {"graph": graph, "table": table}

    @property
    def standard_layout(self):
        return html.Div(
            [
                Columns([Column(self.all_layouts["graph"]), Column(self.all_layouts["table"])], centered=True),
            ]
        )

    def _generate_callbacks(self, app, cache):
        @app.callback(
            Output(self.id("graph"), "figure"), [Input(self.id("figure"), "data")]
        )
        def update_graph(figure):
            if figure is None:
                raise PreventUpdate
            return figure

        @app.callback(Output(self.id("figure"), "data"), [Input(self.id(), "data")])
        def make_figure(pd):
            if pd is None:
                raise PreventUpdate
            pd = self.from_data(pd)
            dim = pd.dim

            plotter = PDPlotter(pd)  # create plotter object using pymatgen
            # print(pd.stable_entries)

            if dim not in [2, 3, 4]:
                raise ValueError(
                    "Structure contains {} components."
                    " Phase diagrams can only be created with 2, 3, or 4 components".format(
                        str(dim)
                    )
                )
            data = []  # initialize plot data list
            if dim == 2:
                for line in plotter.pd_plot_data[0]:
                    data.append(
                        go.Scatter(
                            x=list(line[0]),
                            y=list(line[1]),  # create all phase diagram lines
                            mode="lines",
                            hoverinfo="none",
                            line={
                                "color": "rgba (0, 0, 0, 1)",
                                "dash": "solid",
                                "width": 3.0,
                            },
                            showlegend=False,
                        )
                    )
                x_list = []
                y_list = []
                text_list = []
                unstable_xy_list = list(plotter.pd_plot_data[2].values())
                unstable_entry_list = list(plotter.pd_plot_data[2].keys())

                for unstable_xy, unstable_entry in zip(
                    unstable_xy_list, unstable_entry_list
                ):
                    x_list.append(unstable_xy[0])
                    y_list.append(unstable_xy[1])
                    mpid = unstable_entry.attribute
                    formula = list(unstable_entry.composition.reduced_formula)
                    e_above_hull = round(pd.get_e_above_hull(unstable_entry), 3)

                    # add formula subscripts
                    s = []
                    for char in formula:
                        if char.isdigit():
                            s.append("<sub>" + char + "</sub>")
                        else:
                            s.append(char)
                    clean_formula = ""
                    clean_formula = clean_formula.join(s)

                    energy = round(pd.get_form_energy_per_atom(unstable_entry), 3)
                    text_list.append(
                        f"{clean_formula} ({mpid})<br>"
                        f"{energy} eV ({e_above_hull} eV)"
                    )

                data.append(
                    go.Scatter(
                        x=x_list,
                        y=y_list,
                        mode="markers",
                        hoverinfo="text",
                        hovertext=text_list,
                        visible="legendonly",
                        name="Unstable",
                        marker=dict(color="#ff0000", size=12, symbol="x"),
                    )
                )

            elif dim == 3:
                for line in plotter.pd_plot_data[0]:
                    data.append(
                        go.Scatter(
                            x=list(line[0]),
                            y=list(line[1]),  # create all phase diagram lines
                            mode="lines",
                            hoverinfo="none",
                            line={
                                "color": "rgba (0, 0, 0, 1)",
                                "dash": "solid",
                                "width": 3.0,
                            },
                            showlegend=False,
                        )
                    )
                x_list = []
                y_list = []
                xy_list = []
                text_list = []
                unstable_xy_list = list(plotter.pd_plot_data[2].values())
                unstable_entry_list = list(plotter.pd_plot_data[2].keys())

                for unstable_xy, unstable_entry in zip(
                    unstable_xy_list, unstable_entry_list
                ):
                    mpid = ""
                    formula = unstable_entry.composition.reduced_formula
                    energy = round(pd.get_form_energy_per_atom(unstable_entry), 3)
                    e_above_hull = round(pd.get_e_above_hull(unstable_entry), 3)

                    s = []
                    for char in formula:
                        if char.isdigit():
                            s.append("<sub>" + char + "</sub>")
                        else:
                            s.append(char)
                    clean_formula = ""
                    clean_formula = clean_formula.join(s)

                    if unstable_xy not in xy_list:
                        x_list.append(unstable_xy[0])
                        y_list.append(unstable_xy[1])
                        xy_list.append(unstable_xy)
                        text_list.append(
                            clean_formula + " (" + mpid + ")"
                            "<br>"
                            + str(energy)
                            + " eV"
                            + " ("
                            + str(e_above_hull)
                            + " eV"
                            + ")"
                        )
                    else:
                        index = xy_list.index(unstable_xy)
                        text_list[index] += (
                            "<br>"
                            + clean_formula
                            + "<br>"
                            + str(energy)
                            + " eV"
                            + " ("
                            + str(e_above_hull)
                            + " eV"
                            + ")"
                        )

                data.append(
                    go.Scatter(
                        x=x_list,
                        y=y_list,
                        mode="markers",
                        hoverinfo="text",
                        hovertext=text_list,
                        visible="legendonly",
                        name="Unstable",
                        marker=dict(color="#ff0000", size=12, symbol="x"),
                    )
                )
            elif dim == 4:
                for line in plotter.pd_plot_data[0]:
                    data.append(
                        go.Scatter3d(
                            x=list(line[0]),
                            y=list(line[1]),
                            z=list(line[2]),  # create all phase diagram lines
                            mode="lines",
                            hoverinfo="none",
                            line={
                                "color": "rgba (0, 0, 0, 1)",
                                "dash": "solid",
                                "width": 3.0,
                            },
                            showlegend=False,
                        )
                    )
                x_list = []
                y_list = []
                z_list = []
                xyz_list = []
                text_list = []
                unstable_xyz_list = list(plotter.pd_plot_data[2].values())
                unstable_entry_list = list(plotter.pd_plot_data[2].keys())

                for unstable_xyz, unstable_entry in zip(
                    unstable_xyz_list, unstable_entry_list
                ):
                    mpid = ""#unstable_entry.attribute
                    formula = unstable_entry.composition.reduced_formula
                    energy = round(pd.get_form_energy_per_atom(unstable_entry), 3)
                    e_above_hull = round(pd.get_e_above_hull(unstable_entry), 3)

                    s = []
                    for char in formula:
                        if char.isdigit():
                            s.append("<sub>" + char + "</sub>")
                        else:
                            s.append(char)
                    clean_formula = ""
                    clean_formula = clean_formula.join(s)

                    if unstable_xyz not in xyz_list:
                        x_list.append(unstable_xyz[0])
                        y_list.append(unstable_xyz[1])
                        z_list.append(unstable_xyz[2])
                        xyz_list.append(unstable_xyz)
                        text_list.append(
                            clean_formula
                            + " ("
                            + mpid
                            + ")"
                            + "<br>"
                            + str(energy)
                            + " eV"
                            + " ("
                            + str(e_above_hull)
                            + " eV"
                            + ")"
                        )
                    else:
                        index = xyz_list.index(unstable_xyz)
                        text_list[index] += (
                            "<br>"
                            + clean_formula
                            + "<br>"
                            + str(energy)
                            + " eV"
                            + " ("
                            + str(e_above_hull)
                            + " eV"
                            + ")"
                        )

                data.append(
                    go.Scatter3d(
                        x=x_list,
                        y=y_list,
                        z=z_list,
                        mode="markers",
                        hoverinfo="text",
                        hovertext=text_list,
                        visible="legendonly",
                        name="Unstable",
                        marker=dict(color="#ff0000", size=4, symbol="x"),
                    )
                )
            data.append(self.create_markers(plotter, pd))
            fig = go.Figure(data=data)
            fig.layout = self.figure_layout(plotter, pd)
            return fig

        @app.callback(
            Output(self.id(), "data"),
            [Input(self.id("entries"), "data")]
        )
        def create_pd_object(entries):
            if entries is None or not entries:
                raise PreventUpdate

            entries = self.from_data(entries)

            return self.to_data(PhaseDiagram(entries))

        @app.callback(
            Output(self.id("entries"), "data"),
            [Input(self.id("entry-table"), "derived_virtual_data")]
        )
        def update_entries_store(rows):
            if rows is None:
                raise PreventUpdate
            entries = []
            for row in rows:
                try:
                    comp = Composition(row["Formula"])
                    energy = row["Formation Energy (eV/atom)"]
                    if row["Material ID"] is None:
                        attribute = "Custom Entry"
                    else:
                        attribute = row["Material ID"]
                    entry = PDEntry(comp, float(energy)*comp.num_atoms, attribute=attribute)
                    entries.append(entry)
                except:
                    pass

            if not entries:
                raise PreventUpdate

            return self.to_data(entries)

        @app.callback(
            Output(self.id("entry-table"), "data"),
            [Input(self.id("chemsys-internal"), "data"),
             Input(self.id(), "modified_timestamp"),
             Input(self.id('editing-rows-button'), 'n_clicks')],
            [State(self.id(), "data"), State(self.id('entry-table'), 'data')]
        )
        def create_table(chemsys, pd_time, n_clicks, pd, rows):

            ctx = dash.callback_context

            if ctx is None or not ctx.triggered:
                raise PreventUpdate

            trigger = ctx.triggered[0]

            # PD update trigger
            if trigger["prop_id"] == self.id() + ".modified_timestamp":
                table_content = self.create_table_content(self.from_data(pd))
                return table_content

            if trigger["prop_id"] == self.id("editing-rows-button") + ".n_clicks":
                if n_clicks > 0 and rows:

                    rows.append(self.empty_row)
                    return rows

            if chemsys is None:
                raise PreventUpdate
            with MPRester() as mpr:
                entries = mpr.get_entries_in_chemsys(chemsys)  # use MPRester to acquire a

            pd = PhaseDiagram(entries)
            table_content = self.create_table_content(pd)

            return table_content


        @app.callback(
            Output(self.id("chemsys-internal"),"data"),
            [Input(self.id("mpid"), "data"),
             Input(self.id("struct"), "data"),
             Input(self.id("chemsys-external"), "data")],
        )
        def get_chemsys_from_struct_mpid(mpid, struct, chemsys_x):
            ctx = dash.callback_context

            if ctx is None or not ctx.triggered:
                raise PreventUpdate

            trigger = ctx.triggered[0]

            if trigger["value"] is None:
                raise PreventUpdate

            # mpid trigger
            if trigger["prop_id"] == self.id("mpid") + ".data":
                with MPRester() as mpr:
                    entry = mpr.get_entry_by_material_id(mpid)

                chemsys = [str(elem) for elem in entry.composition.elements]

            # struct trigger
            if trigger["prop_id"] == self.id("struct") + ".data":
                chemsys = [str(elem) for elem in self.from_data(struct).composition.elements]

            # external chemsys trigger
            if trigger["prop_id"] == self.id("chemsys-external") + ".data":
                chemsys = chemsys_x

            return chemsys

class PhaseDiagramPanelComponent(PanelComponent):
    def __init__(self, *args, **kwargs):
        super().__init__(*args, **kwargs)
        self.pd_component = PhaseDiagramComponent()
        self.pd_component.attach_from(self, this_store_name="struct")

    @property
    def title(self):
        return "Phase Diagram"

    @property
    def description(self):
        return (
            "Display the compositional phase diagram for the"
            " chemical system containing this structure (between 2–4 species)."
        )

    @property
    def initial_contents(self):

        return html.Div(
            [
                super().initial_contents,
                # necessary to include for the callbacks from PhaseDiagramComponent to work
                html.Div([self.pd_component.standard_layout]),
            ]
        )

    def update_contents(self, new_store_contents, *args):
        return self.pd_component.standard_layout<|MERGE_RESOLUTION|>--- conflicted
+++ resolved
@@ -364,8 +364,6 @@
 
     @staticmethod
     def create_table_content(pd):
-<<<<<<< HEAD
-
         data = []
 
         for entry in pd.all_entries:
@@ -391,23 +389,6 @@
 
             except:
                 data.append({})
-
-=======
-        data = [
-            {
-                "Material ID": entry.entry_id,
-                "Formula": entry.name,
-                "Formation Energy (eV/atom)": round(
-                    pd.get_form_energy_per_atom(entry), 3
-                ),
-                "Energy Above Hull (eV/atom)": round(pd.get_e_above_hull(entry), 3),
-                "Predicted Stable?": (
-                    "Yes" if pd.get_e_above_hull(entry) == 0 else "No"
-                ),
-            }
-            for entry in pd.all_entries
-        ]
->>>>>>> af5c11d5
         return data
 
     @property
@@ -424,7 +405,6 @@
         )
         table = html.Div(
             [
-<<<<<<< HEAD
                 html.Div(
                     dash_table.DataTable(
                         id=self.id("entry-table"),
@@ -459,17 +439,6 @@
                 ),
                 Button('Add Custom Entry', id=self.id('editing-rows-button'), kind="primary", n_clicks=0),
                 html.P("Enter composition and formation energy per atom.")
-
-=======
-                dash_table.DataTable(
-                    id=self.id("entry-table"),
-                    columns=([{"id": p, "name": p} for p in self.default_table_params]),
-                    data=[],
-                    style_table={"maxHeight": "400", "overflowY": "scroll"},
-                    n_fixed_rows=1,
-                    sorting=True,
-                )
->>>>>>> af5c11d5
             ]
         )
 
