--- conflicted
+++ resolved
@@ -17,11 +17,7 @@
 # for everything
 pymatgen>=2019.2.4
 networkx>=2.0
-<<<<<<< HEAD
 scikit-learn>=0.20.2
-=======
-pythreejs>=2.0.2
->>>>>>> 790e1d36
 
 # for favorites
 toml==0.10.0
@@ -46,4 +42,4 @@
 Jinja2>=2.10.1
 
 # for pythreejs
-pythreejs+pythreejs>=2.0.2