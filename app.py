import dash
import dash_core_components as dcc
import dash_html_components as html
import dash_table as dt

from dash.dependencies import Input, Output, State
from dash.exceptions import PreventUpdate

import os
import logging

from flask import make_response, jsonify, request
from flask_caching import Cache

from crystal_toolkit import __version__ as ct_version
from crystal_toolkit.components.core import MPComponent
from crystal_toolkit.helpers.layouts import *
import crystal_toolkit.components as ctc

from pymatgen import MPRester, Structure, Molecule
from pymatgen.analysis.graphs import StructureGraph, MoleculeGraph
from pymatgen import __version__ as pmg_version

from json import loads
from uuid import uuid4
from urllib import parse
from random import choice
from ast import literal_eval

# choose a default structure on load
DEFAULT_MPIDS = ["mp-1111410"]

################################################################################
# region SET UP APP
################################################################################

meta_tags = [
    {
        "name": "description",
        "content": "Crystal Toolkit allows you to import, view, analyze and transform "
        "crystal structures and molecules using the full power of the Materials "
        "Project.",
    }
]

app = dash.Dash(__name__, meta_tags=meta_tags)
app.config["suppress_callback_exceptions"] = True
app.title = "Crystal Toolkit"
app.scripts.config.serve_locally = True

app.server.secret_key = str(uuid4())  # TODO: will need to change this one day
server = app.server

<<<<<<< HEAD
DEBUG_MODE = bool(os.environ.get("CRYSTAL_TOOLKIT_DEBUG_MODE", True))
=======
DEBUG_MODE = literal_eval(os.environ.get("CRYSTAL_TOOLKIT_DEBUG_MODE", "False").title())
ENABLE_API = literal_eval(os.environ.get("CRYSTAL_TOOLKIT_ENABLE_API", "False").title())
>>>>>>> 202ab058

# endregion
##########


################################################################################
# region SET UP CACHE
################################################################################

try:
    cache = Cache(
        app.server,
        config={
            "CACHE_TYPE": "redis",
            "CACHE_REDIS_URL": os.environ.get("REDIS_URL", ""),
        },
    )
except Exception as exception:
    app.logger.error(
        f"Failed to connect to Redis cache, falling back to "
        f"file system cache: {exception}"
    )
    cache = Cache(app.server, config={"CACHE_TYPE": "filesystem"})

# Enable for debug purposes:
if DEBUG_MODE:
    from crystal_toolkit.components.core import DummyCache

    cache = DummyCache()

# endregion


################################################################################
# region SET UP LOGGING
################################################################################

logger = logging.getLogger(app.title)

# endregion


################################################################################
# region INSTANTIATE CORE COMPONENTS
################################################################################

ctc.register_app(app)
ctc.register_cache(cache)

# app not ready for production yet (e.g. pending papers, further testing, etc.)
if DEBUG_MODE:

    supercell = ctc.SupercellTransformationComponent()
    grain_boundary = ctc.GrainBoundaryTransformationComponent()
    oxi_state = ctc.AutoOxiStateDecorationTransformationComponent()
    slab = ctc.SlabTransformationComponent()

    transformation_component = ctc.AllTransformationsComponent(
        transformations=[supercell, slab, grain_boundary, oxi_state]
    )

    json_editor_component = ctc.JSONEditor()
    json_editor_component.attach_from(transformation_component, origin_store_name="out")

    struct_component = ctc.StructureMoleculeComponent()
    struct_component.attach_from(json_editor_component, origin_store_name="out")

    # TODO: change to link to struct_or_mol ?
    download_component = ctc.DownloadComponent(origin_component=struct_component)

    search_component = ctc.SearchComponent()
    upload_component = ctc.StructureMoleculeUploadComponent()

<<<<<<< HEAD
literature_component = ctc.LiteratureComponent(origin_component=struct_component)
robocrys_component = ctc.RobocrysComponent(origin_component=struct_component)
magnetism_component = ctc.MagnetismComponent(origin_component=struct_component)
xrd_component = ctc.XRayDiffractionPanelComponent(origin_component=struct_component)
symmetry_component = ctc.SymmetryComponent(origin_component=struct_component)
pd_component = ctc.PhaseDiagramPanelComponent(origin_component=struct_component)
=======
    favorites_component = ctc.FavoritesComponent()
    favorites_component.attach_from(search_component, this_store_name="current-mpid")
>>>>>>> 202ab058

    literature_component = ctc.LiteratureComponent(origin_component=struct_component)
    robocrys_component = ctc.RobocrysComponent(origin_component=struct_component)
    magnetism_component = ctc.MagnetismComponent(origin_component=struct_component)
    xrd_component = ctc.XRayDiffractionPanelComponent(origin_component=struct_component)
    symmetry_component = ctc.SymmetryComponent(origin_component=struct_component)

    bonding_graph_component = ctc.BondingGraphComponent()
    bonding_graph_component.attach_from(struct_component, origin_store_name="graph")
    bonding_graph_component.attach_from(
        struct_component,
        this_store_name="display_options",
        origin_store_name="display_options",
    )

<<<<<<< HEAD
panels = [
    symmetry_component,
    bonding_graph_component,
    xrd_component,
    magnetism_component,
    literature_component,
    pd_component
]
=======
    panels = [
        symmetry_component,
        bonding_graph_component,
        xrd_component,
        magnetism_component,
        literature_component,
        robocrys_component,
    ]
>>>>>>> 202ab058

    body_layout = [
        # panel_description,
        # panel_choices,
        html.Br(),
        H3("Transform"),
        html.Div([transformation_component.standard_layout]),
        html.Br(),
        H3("Analyze"),
        html.Div([panel.panel_layout for panel in panels], id="panels"),
        html.Br(),
        H3("Export"),
        html.Div([download_component.panel_layout, json_editor_component.panel_layout]),
    ]

    STRUCT_VIEWER_SOURCE = transformation_component.id()

else:

    struct_component = ctc.StructureMoleculeComponent()

    # TODO: change to link to struct_or_mol ?
    download_component = ctc.DownloadComponent(origin_component=struct_component)

    search_component = ctc.SearchComponent()
    upload_component = ctc.StructureMoleculeUploadComponent()

    literature_component = ctc.LiteratureComponent(origin_component=struct_component)
    robocrys_component = ctc.RobocrysComponent(origin_component=struct_component)
    magnetism_component = ctc.MagnetismComponent(origin_component=struct_component)
    xrd_component = ctc.XRayDiffractionPanelComponent(origin_component=struct_component)
    symmetry_component = ctc.SymmetryComponent(origin_component=struct_component)

    bonding_graph_component = ctc.BondingGraphComponent()
    bonding_graph_component.attach_from(struct_component, origin_store_name="graph")
    bonding_graph_component.attach_from(
        struct_component,
        this_store_name="display_options",
        origin_store_name="display_options",
    )

    panels = [
        symmetry_component,
        bonding_graph_component,
        xrd_component,
        magnetism_component,
        literature_component,
    ]

    body_layout = [
        html.Br(),
        H3("Analyze"),
        html.Div([panel.panel_layout for panel in panels], id="panels")
    ]

    STRUCT_VIEWER_SOURCE = struct_component.id()


banner = html.Div(id="banner")
if DEBUG_MODE:
    banner = html.Div(
        [
            html.Br(),
            MessageContainer(
                [
                    MessageHeader("Warning"),
                    MessageBody(
                        dcc.Markdown(
                            "This is a pre-release version of Crystal Toolkit and "
                            "may not behave reliably. Please visit "
                            "[https://viewer.materialsproject.org](https://viewer.materialsproject.org) "
                            "for a stable version."
                        )
                    ),
                ],
                kind="warning",
            ),
        ],
        id="banner",
    )

api_offline, api_error = True, "Unknown error connecting to Materials Project API."
try:
    with MPRester() as mpr:
        api_check = mpr._make_request("/api_check")
    if not api_check.get("api_key_valid", False):
        api_error = (
            "Materials Project API key not supplied or not valid, "
            "please set PMG_MAPI_KEY in your environment."
        )
    else:
        api_offline = False
except Exception as exception:
    api_error = str(exception)
if api_offline:
    banner = html.Div(
        [
            html.Br(),
            MessageContainer(
                [
                    MessageHeader("Error: Cannot connect to Materials Project"),
                    MessageBody(api_error),
                ],
                kind="danger",
            ),
        ],
        id="banner",
    )


# endregion


################################################################################
# region CREATE OTHER LAYOUT ELEMENTS
################################################################################


footer = ctc.Footer(
    html.Div(
        [
            # html.Iframe(
            #    src="https://ghbtns.com/github-btn.html?user=materialsproject&repo=crystaltoolkit&type=star&count=true",
            #    style={
            #        "frameborder": False,
            #        "scrolling": False,
            #        "width": "72px",
            #        "height": "20px",
            #    },
            # ),
            # html.Br(), Button([Icon(kind="cog", fill="r"), html.Span("Customize")], kind="light", size='small'),
            dcc.Markdown(
                f"App created by [@mkhorton](mailto:mkhorton@lbl.gov) and [@mattmcdermott](https://github.com/mattmcdermott), "
                f"bug reports and feature requests gratefully accepted.  \n"
                f"Powered by [The Materials Project](https://materialsproject.org), "
                f"[pymatgen v{pmg_version}](http://pymatgen.org) and "
                f"[Dash by Plotly](https://plot.ly/products/dash/). "
                f"Deployed on [Spin](http://www.nersc.gov/users/data-analytics/spin/)."
            )
        ],
        className="content has-text-centered",
    ),
    style={"padding": "1rem 1rem 1rem", "background-color": "inherit"},
)

panel_choices = dcc.Dropdown(
    options=[{"label": panel.title, "value": idx} for idx, panel in enumerate(panels)],
    multi=True,
    value=[idx for idx in range(len(panels))],
    id="panel-choices",
)

panel_description = dcc.Markdown(
    [
        "Crystal Toolkit offers various *panels* which each provide different ways "
        "of analyzing, transforming or retrieving information about a material using "
        "resources and tools available to The Materials Project. Some panels "
        "retrieve data or run algorithms on demand, so please allow some time "
        "for them to run. Explore these panels below."
    ],
    className="mpc-panel-description",
)


# endregion


################################################################################
# region  DEFINE MAIN LAYOUT
################################################################################

master_layout = Container(
    [
        dcc.Location(id="url", refresh=False),
        MPComponent.all_app_stores(),
        # dcc.Store(storage_type="session", id="session_store"),
        banner,
        Section(
            [
                Columns(
                    [
                        Column(
                            [
                                struct_component.title_layout,
                                html.Div(
                                    # [favorites_component.button_layout],
                                    style={"float": "right"}
                                ),
                            ]
                        )
                    ]
                ),
                Columns(
                    [
                        Column(
                            [
                                # TODO: test responsiveness of layout on phone
                                Box(
                                    struct_component.struct_layout,
                                    style={
                                        "width": "65vmin",
                                        "height": "65vmin",
                                        "min-width": "300px",
                                        "min-height": "300px",
                                        "overflow": "hidden",
                                        "padding": "0.25rem",
                                        "margin-bottom": "0.5rem",
                                    },
                                ),
                                html.Div(
                                    [
                                        html.Div(
                                            struct_component.legend_layout,
                                            style={"float": "left"},
                                        ),
                                        html.Div(
                                            [struct_component.screenshot_layout],
                                            style={"float": "right"},
                                        ),
                                    ],
                                    style={
                                        "width": "65vmin",
                                        "min-width": "300px",
                                        "margin-bottom": "40px",
                                    },
                                ),
                            ],
                            narrow=True,
                        ),
                        Column(
                            [
                                Reveal(
                                    [
                                        search_component.standard_layout,
                                        upload_component.standard_layout,
                                        # favorites_component.favorite_materials_layout,
                                    ],
                                    title="Load Crystal or Molecule",
                                    open=True,
                                    style={"line-height": "1"},
                                    id="load",
                                ),
                                Reveal(
                                    [struct_component.options_layout],
                                    title="Display Options",
                                    id="display-options",
                                ),
                                # favorites_component.notes_layout,
                            ],
                            style={"max-width": "65vmin"},
                        ),
                    ],
                    desktop_only=False,
                    centered=False,
                ),
                Columns(
                    [
                        Column(
                            body_layout
                        )
                    ]
                ),
            ]
        ),
        # Section(search_component.api_hint_layout),
        Section(footer),
    ]
)

app.layout = master_layout


# endregion


################################################################################
# region SET UP API ROUTES (to support creating viewer links in future)
################################################################################


@server.route("/version", methods=["GET"])
def get_version():
    return make_response(
        jsonify(
            {
                "crystal_toolkit_version": ct_version,
                "crystal_toolkit_api_version": 1,
                "pymatgen_version": pmg_version,
            }
        )
    )


def mson_to_token(mson, cache):

    # sanity check
    allowed_classes = [Structure, Molecule, StructureGraph, MoleculeGraph]
    allowed_mson = False
    if len(mson) > 1024 * 1024:
        # set a sensible size limit
        return {"token": None, "error": "Request too large."}

    mson_dict = loads(mson)
    for cls in allowed_classes:
        if not allowed_mson:
            try:
                cls.from_dict(mson_dict)
                allowed_mson = True
            except:
                pass
    if not allowed_mson:
        return {"token": None, "error": "Format not recognized."}

    token = str(uuid4())[0:6]
    # set to 1 week expiration by default
    cache.set(f"crystal_toolkit_user_{token}", mson, timeout=604_800)
    return {"token": token, "error": None}


def token_to_mson(token, cache):
    return cache.get(f"crystal_toolkit_user_{token}")


if ENABLE_API:

    @server.route("/generate_token", methods=["POST"])
    def get_token():
        token = mson_to_token(request.json, cache)
        if token["error"] is None:
            return make_response(jsonify(token), 200)
        else:
            return make_response(jsonify(token), 403)


# endregion


################################################################################
# region SET UP CALLBACKS
################################################################################


@app.callback(Output(search_component.id("input"), "value"), [Input("url", "href")])
def update_search_term_on_page_load(href):
    if href is None:
        raise PreventUpdate
    pathname = str(parse.urlparse(href).path).split("/")
    if len(pathname) <= 1:
        raise PreventUpdate
    elif not pathname[1]:
        return choice(DEFAULT_MPIDS)
    else:
        return pathname[1]


@app.callback(
    Output(search_component.id("input"), "n_submit"),
    [Input(search_component.id("input"), "value")],
    [State(search_component.id("input"), "n_submit")],
)
def perform_search_on_page_load(search_term, n_submit):
    # TODO: when multiple output callbacks are supported, should also update n_submit_timestamp
    if n_submit is None:
        return 1
    else:
        raise PreventUpdate


@app.callback(Output("url", "pathname"), [Input(search_component.id(), "data")])
def update_url_pathname_from_search_term(data):
    if data is None or "mpid" not in data:
        raise PreventUpdate
    return data["mpid"]


@app.callback(
    Output(STRUCT_VIEWER_SOURCE, "data"),
    [Input(search_component.id(), "data"), Input(upload_component.id(), "data")],
)
def master_update_structure(search_mpid, upload_data):

    if not search_mpid and not upload_data:
        raise PreventUpdate

    search_mpid = search_mpid or {}
    upload_data = upload_data or {}

    time_searched = search_mpid.get("time_requested", -1)
    time_uploaded = upload_data.get("time_requested", -1)

    if time_searched > time_uploaded:

        if search_mpid is None or "mpid" not in search_mpid:
            raise PreventUpdate

        with MPRester() as mpr:
            struct = mpr.get_structure_by_material_id(search_mpid["mpid"])

    else:

        struct = MPComponent.from_data(upload_data["data"])

    return MPComponent.to_data(struct.as_dict(verboisty=0))


# endregion


################################################################################
# region HANDLE PERSISTENT SETTINGS
################################################################################

# to_save_and_restore = [
#    # (struct_component.id("hide-show"), "values"),
#    (struct_component.id("color-scheme"), "value"),
#    # (struct_component.id("radius_strategy"), "value"),
#    # (struct_component.id("draw_options"), "values"),
#    # (struct_component.id("unit-cell-choice"), "value"),
#    # (struct_component.id("repeats"), "value"),
# ]
#
## ("display-options", "open")]
#
# for (component_id, component_property) in to_save_and_restore:
#
#    @app.callback(
#        Output(component_id, component_property),
#        [Input("session_store", "modified_timestamp")],
#        [State("session_store", "data")],
#    )
#    def load_data(modified_timestamp, saved_data):
#        key = f"{component_id}_{component_property}"
#        print("Saving: ", key)
#        print("Saved session data: ", saved_data)
#        if not saved_data or key not in saved_data:
#            raise PreventUpdate
#        return saved_data[key]
#
#
# all_inputs = [
#    Input(component_id, component_property)
#    for component_id, component_property in to_save_and_restore
# ]
# all_keys = [
#    f"{component_id}_{component_property}"
#    for component_id, component_property in to_save_and_restore
# ]
#
#
# @app.callback(
#    Output("session_store", "data"), all_inputs, [State("session_store", "data")]
# )
# def load_data(property, saved_data):
#    key = f"{component_id}_{component_property}"
#    print("Saving: ", key)
#    saved_data = saved_data or {}
#    saved_data[key] = property
#    print("Saved session data: ", saved_data)
#    return saved_data

# for idx, panel in enumerate(panels):
#    @app.callback(
#        Output(panel.id("panel"), "style"),
#        [Input("panel-choices", "value")]
#    )
#    def hide_show_panel(value):
#        if idx in value:
#            return {}
#        else:
#            return {"display": "none"}

# endregion

################################################################################
# Run server :-)
################################################################################


if __name__ == "__main__":
    app.run_server(debug=DEBUG_MODE, port=8050)<|MERGE_RESOLUTION|>--- conflicted
+++ resolved
@@ -51,12 +51,9 @@
 app.server.secret_key = str(uuid4())  # TODO: will need to change this one day
 server = app.server
 
-<<<<<<< HEAD
-DEBUG_MODE = bool(os.environ.get("CRYSTAL_TOOLKIT_DEBUG_MODE", True))
-=======
+
 DEBUG_MODE = literal_eval(os.environ.get("CRYSTAL_TOOLKIT_DEBUG_MODE", "False").title())
 ENABLE_API = literal_eval(os.environ.get("CRYSTAL_TOOLKIT_ENABLE_API", "False").title())
->>>>>>> 202ab058
 
 # endregion
 ##########
@@ -130,22 +127,14 @@
     search_component = ctc.SearchComponent()
     upload_component = ctc.StructureMoleculeUploadComponent()
 
-<<<<<<< HEAD
-literature_component = ctc.LiteratureComponent(origin_component=struct_component)
-robocrys_component = ctc.RobocrysComponent(origin_component=struct_component)
-magnetism_component = ctc.MagnetismComponent(origin_component=struct_component)
-xrd_component = ctc.XRayDiffractionPanelComponent(origin_component=struct_component)
-symmetry_component = ctc.SymmetryComponent(origin_component=struct_component)
-pd_component = ctc.PhaseDiagramPanelComponent(origin_component=struct_component)
-=======
     favorites_component = ctc.FavoritesComponent()
     favorites_component.attach_from(search_component, this_store_name="current-mpid")
->>>>>>> 202ab058
 
     literature_component = ctc.LiteratureComponent(origin_component=struct_component)
     robocrys_component = ctc.RobocrysComponent(origin_component=struct_component)
     magnetism_component = ctc.MagnetismComponent(origin_component=struct_component)
     xrd_component = ctc.XRayDiffractionPanelComponent(origin_component=struct_component)
+    pd_component = ctc.PhaseDiagramPanelComponent(origin_component=struct_component)
     symmetry_component = ctc.SymmetryComponent(origin_component=struct_component)
 
     bonding_graph_component = ctc.BondingGraphComponent()
@@ -156,25 +145,15 @@
         origin_store_name="display_options",
     )
 
-<<<<<<< HEAD
-panels = [
-    symmetry_component,
-    bonding_graph_component,
-    xrd_component,
-    magnetism_component,
-    literature_component,
-    pd_component
-]
-=======
     panels = [
         symmetry_component,
         bonding_graph_component,
         xrd_component,
+        pd_component,
         magnetism_component,
         literature_component,
         robocrys_component,
     ]
->>>>>>> 202ab058
 
     body_layout = [
         # panel_description,
@@ -206,6 +185,7 @@
     robocrys_component = ctc.RobocrysComponent(origin_component=struct_component)
     magnetism_component = ctc.MagnetismComponent(origin_component=struct_component)
     xrd_component = ctc.XRayDiffractionPanelComponent(origin_component=struct_component)
+    pd_component = ctc.PhaseDiagramPanelComponent(origin_component=struct_component)
     symmetry_component = ctc.SymmetryComponent(origin_component=struct_component)
 
     bonding_graph_component = ctc.BondingGraphComponent()
@@ -220,6 +200,7 @@
         symmetry_component,
         bonding_graph_component,
         xrd_component,
+        pd_component,
         magnetism_component,
         literature_component,
     ]
