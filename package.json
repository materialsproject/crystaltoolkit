{
  "name": "crystal_toolkit",
  "version": "0.0.1",
  "description": "Crystal Toolkit is an interactive web app that allows you to import, view, analyze and transform crystal structures and molecules. It is also a suite of ready-made UI components to render Materials Project data using the Dash framework from Plotly.",
  "main": "build/index.js",
  "scripts": {
    "start": "webpack-serve ./webpack.serve.config.js --open",
    "validate-init": "python _validate_init.py",
    "prepublish": "npm run validate-init",
    "build:js-dev": "webpack --mode development",
    "build:js": "webpack --mode production",
    "build:py": "dash-generate-components ./src/lib/components crystal_toolkit",
    "build:py-activated": "(. venv/bin/activate || venv\\scripts\\activate && npm run build:py)",
    "build:amd": "babel --plugins transform-es2015-modules-amd ./src/lib/components/Simple3DScene.js > ./src/lib/components/Simple3DScene.amd.js",
    "build:all": "npm run build:js && npm run build:js-dev && npm run build:py && npm run build:amd",
    "build:all-activated": "(. venv/bin/activate || venv\\scripts\\activate && npm run build:all)"
  },
  "author": "Matthew Horton mkhorton@lbl.gov",
  "license": "MIT",
  "dependencies": {
    "bulma": "^0.7.2",
    "ramda": "^0.25.0",
    "react-graph-vis": "^1.0.2",
    "three-full": "^11.3.2"
  },
  "devDependencies": {
    "babel-cli": "^6.26.0",
    "babel-core": "^6.26.3",
    "babel-eslint": "^8.2.3",
    "babel-loader": "^7.1.4",
<<<<<<< HEAD
=======
    "babel-plugin-transform-es2015-modules-amd": "^6.24.1",
>>>>>>> d9622c54
    "babel-preset-env": "^1.7.0",
    "babel-preset-react": "^6.24.1",
    "copyfiles": "^2.0.0",
    "css-loader": "^0.28.11",
    "eslint": "^4.19.1",
    "eslint-config-prettier": "^2.9.0",
    "eslint-plugin-import": "^2.12.0",
    "eslint-plugin-react": "^7.9.1",
    "npm": "^6.1.0",
    "react": ">=0.14",
    "react-docgen": "^2.20.1",
    "react-dom": ">=0.14",
<<<<<<< HEAD
    "sass": "^1.21.0",
=======
>>>>>>> d9622c54
    "style-loader": "^0.21.0",
    "webpack": "^4.20.2",
    "webpack-cli": "^3.1.1",
    "webpack-serve": "^1.0.2"
  },
  "engines": {
    "node": ">=8.11.0",
    "npm": ">=6.1.0"
  }
}<|MERGE_RESOLUTION|>--- conflicted
+++ resolved
@@ -28,10 +28,7 @@
     "babel-core": "^6.26.3",
     "babel-eslint": "^8.2.3",
     "babel-loader": "^7.1.4",
-<<<<<<< HEAD
-=======
     "babel-plugin-transform-es2015-modules-amd": "^6.24.1",
->>>>>>> d9622c54
     "babel-preset-env": "^1.7.0",
     "babel-preset-react": "^6.24.1",
     "copyfiles": "^2.0.0",
@@ -44,10 +41,6 @@
     "react": ">=0.14",
     "react-docgen": "^2.20.1",
     "react-dom": ">=0.14",
-<<<<<<< HEAD
-    "sass": "^1.21.0",
-=======
->>>>>>> d9622c54
     "style-loader": "^0.21.0",
     "webpack": "^4.20.2",
     "webpack-cli": "^3.1.1",
