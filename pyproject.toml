[project]
name = "crystal_toolkit"
dynamic = ["version"]
description = """Crystal Toolkit is a web app framework from the Materials Project allowing Python
developers to easily make an interactive web app to display materials science information. As a
showcase of the framework’s capabilities, the Crystal Toolkit app allows you to import, view,
analyze and transform crystal structures and molecules."""
readme = "README.md"
license = { file = "LICENSE" }
requires-python = ">=3.8,<3.11"
authors = [{ name = "Matt Horton", email = "mkhorton@lbl.gov" }]

<<<<<<< HEAD
[tool.poetry.dependencies]
python = ">=3.8, <3.11"
pymatgen = "^2022.0.16"
pydantic = "*"
plotly = "^5.3.1"
webcolors = "*"
crystaltoolkit-extension = "^0.6.0"
mp-api = "*"
emmet-core = ">=0.32.6"
shapely = "^1.8.0"
packaging = { version = "*" }
scikit-learn = { version = "*" }
scikit-image = { version = "*" }

ifermi = { version = "*", optional = true }
pyfftw = { version = "*", optional = true }

dash = { version = "^2.0.0,<2.6.0", optional = true }
dash-daq = { version = "*", optional = true }
dscribe = { version = "*", optional = true }
gunicorn = { version = "*", optional = true }
redis = { version = "*", optional = true }
Flask-Caching = { version = "*", optional = true }
gevent = { version = "*", optional = true }
dash-mp-components = "^0.4.1"
robocrys = { version = "*", optional = true }
habanero = { version = "*", optional = true }
dash-extensions = { version = "<=0.1.5", optional = true }
dash-vtk = { version = "^0.0.6", optional = true }
kaleido = { version = "^0.2.1", optional = true }
py4DSTEM = { version = "^0.13.7", optional = true }
=======
dependencies = [
    "pymatgen",
    "webcolors",
    "crystaltoolkit-extension",
    "shapely",
    "scikit-learn",
    "scikit-image",
]
>>>>>>> bd742880

[project.optional-dependencies]
server = [
    "dash<2.6",
    "dash-daq",
    "gunicorn[gevent]",
    "redis",
    "Flask-Caching",
    "dash-mp-components",
    "robocrys",
    "habanero",
    "hiphive",
    "dash-extensions<=0.1.5",
]
fermi = ["ifermi", "pyfftw"]
vtk = ["dash-vtk"]
localenv = ["dscribe"]
figures = ["kaleido"]
<<<<<<< HEAD
tem-diff = ["py4DSTEM"]
=======
dev = [
    "black",
    "pre-commit",
    "dash[testing]<2.6",
    "sphinx_rtd_theme",
    "recommonmark",
    "dephell",
    "jinja2<3.1",
]

[project.urls]
homepage = "https://github.com/materialsproject/crystaltoolkit"
>>>>>>> bd742880

[tool.setuptools.packages.find]
exclude = ["docs_rst"]

[tool.setuptools_scm]
write_to = "crystal_toolkit/_version.py"
write_to_template = '__version__ = "{version}"'
local_scheme = "no-local-version"

[build-system]
requires = ["setuptools>=45", "setuptools_scm[toml]>=6.2"]
build-backend = "setuptools.build_meta"<|MERGE_RESOLUTION|>--- conflicted
+++ resolved
@@ -10,39 +10,6 @@
 requires-python = ">=3.8,<3.11"
 authors = [{ name = "Matt Horton", email = "mkhorton@lbl.gov" }]
 
-<<<<<<< HEAD
-[tool.poetry.dependencies]
-python = ">=3.8, <3.11"
-pymatgen = "^2022.0.16"
-pydantic = "*"
-plotly = "^5.3.1"
-webcolors = "*"
-crystaltoolkit-extension = "^0.6.0"
-mp-api = "*"
-emmet-core = ">=0.32.6"
-shapely = "^1.8.0"
-packaging = { version = "*" }
-scikit-learn = { version = "*" }
-scikit-image = { version = "*" }
-
-ifermi = { version = "*", optional = true }
-pyfftw = { version = "*", optional = true }
-
-dash = { version = "^2.0.0,<2.6.0", optional = true }
-dash-daq = { version = "*", optional = true }
-dscribe = { version = "*", optional = true }
-gunicorn = { version = "*", optional = true }
-redis = { version = "*", optional = true }
-Flask-Caching = { version = "*", optional = true }
-gevent = { version = "*", optional = true }
-dash-mp-components = "^0.4.1"
-robocrys = { version = "*", optional = true }
-habanero = { version = "*", optional = true }
-dash-extensions = { version = "<=0.1.5", optional = true }
-dash-vtk = { version = "^0.0.6", optional = true }
-kaleido = { version = "^0.2.1", optional = true }
-py4DSTEM = { version = "^0.13.7", optional = true }
-=======
 dependencies = [
     "pymatgen",
     "webcolors",
@@ -51,7 +18,6 @@
     "scikit-learn",
     "scikit-image",
 ]
->>>>>>> bd742880
 
 [project.optional-dependencies]
 server = [
@@ -70,9 +36,6 @@
 vtk = ["dash-vtk"]
 localenv = ["dscribe"]
 figures = ["kaleido"]
-<<<<<<< HEAD
-tem-diff = ["py4DSTEM"]
-=======
 dev = [
     "black",
     "pre-commit",
@@ -85,7 +48,6 @@
 
 [project.urls]
 homepage = "https://github.com/materialsproject/crystaltoolkit"
->>>>>>> bd742880
 
 [tool.setuptools.packages.find]
 exclude = ["docs_rst"]
