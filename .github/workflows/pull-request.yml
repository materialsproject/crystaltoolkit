--- conflicted
+++ resolved
@@ -24,15 +24,10 @@
       - name: Install webdriver
         run: sudo apt-get update && sudo apt-get install firefox-geckodriver chromium-chromedriver
       - name: Install dependencies
-<<<<<<< HEAD
-        run: poetry install -E server -E fermi -E tem-diff
-
-=======
         run: |
           python${{ matrix.python-version }} -m pip install --user --upgrade pip pip-tools numpy
           python${{ matrix.python-version }} -m piptools sync --user requirements/ubuntu-latest_py${{ matrix.python-version }}_extras.txt
           python${{ matrix.python-version }} -m pip install --user --no-deps .
->>>>>>> bd742880
       - name: Test with pytest
         env:
           PERCY_TOKEN: ${{ secrets.PERCY_TOKEN }}
